{
 "cells": [
  {
   "cell_type": "markdown",
   "metadata": {},
   "source": [
    "# Machine learning for Power System Stability Analysis"
   ]
  },
  {
   "cell_type": "markdown",
   "metadata": {},
   "source": [
    "<p style=\"background-color:azure;padding:10px;border:2px solid lightsteelblue\"><b>Author:</b> Petar Sarajcev, PhD (petar.sarajcev@fesb.hr)\n",
    "<br>\n",
    "University of Split, FESB, Department of Power Engineering <br>R. Boskovica 32, HR-21000 Split, Croatia, EU.</p>"
   ]
  },
  {
   "cell_type": "code",
   "execution_count": 1,
   "metadata": {},
   "outputs": [],
   "source": [
    "import numpy as np\n",
    "import pandas as pd\n",
    "import seaborn as sns\n",
    "import matplotlib.pyplot as plt"
   ]
  },
  {
   "cell_type": "code",
   "execution_count": 2,
   "metadata": {},
   "outputs": [],
   "source": [
    "from scipy import stats"
   ]
  },
  {
   "cell_type": "code",
   "execution_count": 3,
   "metadata": {},
   "outputs": [],
   "source": [
    "from sklearn import metrics\n",
    "from sklearn import preprocessing\n",
    "from sklearn import svm\n",
    "from sklearn.decomposition import PCA\n",
    "from sklearn.linear_model import LogisticRegression as LR\n",
    "from sklearn.ensemble import ExtraTreesClassifier\n",
    "from sklearn.ensemble import RandomForestClassifier\n",
    "from sklearn.ensemble import GradientBoostingClassifier\n",
    "from sklearn.ensemble import VotingClassifier\n",
    "from sklearn.model_selection import GridSearchCV\n",
    "from sklearn.model_selection import RandomizedSearchCV\n",
    "from sklearn.model_selection import KFold \n",
    "from sklearn.model_selection import cross_val_score\n",
    "from sklearn.model_selection import cross_val_predict\n",
    "from sklearn.model_selection import train_test_split\n",
    "from sklearn.pipeline import Pipeline, FeatureUnion"
   ]
  },
  {
   "cell_type": "code",
   "execution_count": 4,
   "metadata": {},
   "outputs": [],
   "source": [
    "# Inline figures\n",
    "%matplotlib inline"
   ]
  },
  {
   "cell_type": "code",
   "execution_count": 5,
   "metadata": {},
   "outputs": [],
   "source": [
    "# Figure aesthetics\n",
    "sns.set(context='notebook', style='white', font_scale=1.2)\n",
    "sns.set_style('ticks', {'xtick.direction':'in', 'ytick.direction':'in'})"
   ]
  },
  {
   "cell_type": "code",
   "execution_count": 6,
   "metadata": {},
   "outputs": [],
   "source": [
    "# ancilary function from: https://github.com/amueller/introduction_to_ml_with_python/blob/master/mglearn/tools.py\n",
    "def heatmap(values, xlabel, ylabel, xticklabels, yticklabels, cmap=None,\n",
    "            vmin=None, vmax=None, ax=None, fmt=\"%0.2f\", fontsize=14):\n",
    "    if ax is None:\n",
    "        ax = plt.gca()\n",
    "    # plot the mean cross-validation scores\n",
    "    img = ax.pcolor(values, cmap=cmap, vmin=vmin, vmax=vmax)\n",
    "    img.update_scalarmappable()\n",
    "    ax.set_xlabel(xlabel)\n",
    "    ax.set_ylabel(ylabel)\n",
    "    ax.set_xticks(np.arange(len(xticklabels)) + .5)\n",
    "    ax.set_yticks(np.arange(len(yticklabels)) + .5)\n",
    "    ax.set_xticklabels(xticklabels)\n",
    "    ax.set_yticklabels(yticklabels)\n",
    "    ax.set_aspect(1)\n",
    "\n",
    "    for p, color, value in zip(img.get_paths(), img.get_facecolors(),\n",
    "                               img.get_array()):\n",
    "        x, y = p.vertices[:-2, :].mean(0)\n",
    "        if np.mean(color[:3]) > 0.5:\n",
    "            c = 'k'\n",
    "        else:\n",
    "            c = 'w'\n",
    "        ax.text(x, y, fmt % value, color=c, ha=\"center\", va=\"center\", fontsize=fontsize)\n",
    "    return img"
   ]
  },
  {
   "cell_type": "markdown",
   "metadata": {},
   "source": [
    "### Transformer diagnostic data and health index values"
   ]
  },
  {
   "cell_type": "code",
   "execution_count": 7,
   "metadata": {},
   "outputs": [
    {
     "data": {
      "text/html": [
       "<div>\n",
       "<style scoped>\n",
       "    .dataframe tbody tr th:only-of-type {\n",
       "        vertical-align: middle;\n",
       "    }\n",
       "\n",
       "    .dataframe tbody tr th {\n",
       "        vertical-align: top;\n",
       "    }\n",
       "\n",
       "    .dataframe thead th {\n",
       "        text-align: right;\n",
       "    }\n",
       "</style>\n",
       "<table border=\"1\" class=\"dataframe\">\n",
       "  <thead>\n",
       "    <tr style=\"text-align: right;\">\n",
       "      <th></th>\n",
       "      <th>WmG1</th>\n",
       "      <th>WmG2</th>\n",
       "      <th>WmG3</th>\n",
       "      <th>WmG4</th>\n",
       "      <th>WmG5</th>\n",
       "      <th>WmG6</th>\n",
       "      <th>WmG7</th>\n",
       "      <th>WmG8</th>\n",
       "      <th>WmG9</th>\n",
       "      <th>WmG10</th>\n",
       "      <th>...</th>\n",
       "      <th>VClvB35</th>\n",
       "      <th>VAlvB36</th>\n",
       "      <th>VClvB36</th>\n",
       "      <th>VAlvB37</th>\n",
       "      <th>VClvB37</th>\n",
       "      <th>VAlvB38</th>\n",
       "      <th>VClvB38</th>\n",
       "      <th>VAlvB39</th>\n",
       "      <th>VClvB39</th>\n",
       "      <th>Stability</th>\n",
       "    </tr>\n",
       "  </thead>\n",
       "  <tbody>\n",
       "    <tr>\n",
       "      <th>0</th>\n",
       "      <td>1.00120</td>\n",
       "      <td>1.0036</td>\n",
       "      <td>1.0029</td>\n",
       "      <td>1.0056</td>\n",
       "      <td>1.0079</td>\n",
       "      <td>1.0061</td>\n",
       "      <td>1.0060</td>\n",
       "      <td>1.0024</td>\n",
       "      <td>1.0025</td>\n",
       "      <td>1.0043</td>\n",
       "      <td>...</td>\n",
       "      <td>0.99777</td>\n",
       "      <td>1.03670</td>\n",
       "      <td>1.03670</td>\n",
       "      <td>1.0650</td>\n",
       "      <td>1.0650</td>\n",
       "      <td>1.0936</td>\n",
       "      <td>1.0936</td>\n",
       "      <td>1.0191</td>\n",
       "      <td>1.0191</td>\n",
       "      <td>0</td>\n",
       "    </tr>\n",
       "    <tr>\n",
       "      <th>1</th>\n",
       "      <td>1.00110</td>\n",
       "      <td>1.0033</td>\n",
       "      <td>1.0025</td>\n",
       "      <td>1.0047</td>\n",
       "      <td>1.0068</td>\n",
       "      <td>1.0052</td>\n",
       "      <td>1.0051</td>\n",
       "      <td>1.0021</td>\n",
       "      <td>1.0022</td>\n",
       "      <td>1.0039</td>\n",
       "      <td>...</td>\n",
       "      <td>1.01680</td>\n",
       "      <td>1.05330</td>\n",
       "      <td>1.05330</td>\n",
       "      <td>1.0673</td>\n",
       "      <td>1.0673</td>\n",
       "      <td>1.0922</td>\n",
       "      <td>1.0922</td>\n",
       "      <td>1.0192</td>\n",
       "      <td>1.0192</td>\n",
       "      <td>0</td>\n",
       "    </tr>\n",
       "    <tr>\n",
       "      <th>2</th>\n",
       "      <td>1.00120</td>\n",
       "      <td>1.0038</td>\n",
       "      <td>1.0033</td>\n",
       "      <td>1.0063</td>\n",
       "      <td>1.0079</td>\n",
       "      <td>1.0124</td>\n",
       "      <td>1.0114</td>\n",
       "      <td>1.0029</td>\n",
       "      <td>1.0030</td>\n",
       "      <td>1.0046</td>\n",
       "      <td>...</td>\n",
       "      <td>0.81049</td>\n",
       "      <td>0.88406</td>\n",
       "      <td>0.88378</td>\n",
       "      <td>1.0322</td>\n",
       "      <td>1.0322</td>\n",
       "      <td>1.0796</td>\n",
       "      <td>1.0796</td>\n",
       "      <td>1.0081</td>\n",
       "      <td>1.0081</td>\n",
       "      <td>0</td>\n",
       "    </tr>\n",
       "    <tr>\n",
       "      <th>3</th>\n",
       "      <td>1.00090</td>\n",
       "      <td>1.0025</td>\n",
       "      <td>1.0018</td>\n",
       "      <td>1.0011</td>\n",
       "      <td>1.0023</td>\n",
       "      <td>1.0015</td>\n",
       "      <td>1.0014</td>\n",
       "      <td>1.0012</td>\n",
       "      <td>1.0011</td>\n",
       "      <td>1.0020</td>\n",
       "      <td>...</td>\n",
       "      <td>1.07040</td>\n",
       "      <td>1.08570</td>\n",
       "      <td>1.08570</td>\n",
       "      <td>1.0570</td>\n",
       "      <td>1.0570</td>\n",
       "      <td>1.0676</td>\n",
       "      <td>1.0676</td>\n",
       "      <td>1.0252</td>\n",
       "      <td>1.0252</td>\n",
       "      <td>0</td>\n",
       "    </tr>\n",
       "    <tr>\n",
       "      <th>4</th>\n",
       "      <td>0.99983</td>\n",
       "      <td>1.0003</td>\n",
       "      <td>1.0007</td>\n",
       "      <td>1.0008</td>\n",
       "      <td>1.0008</td>\n",
       "      <td>1.0010</td>\n",
       "      <td>1.0009</td>\n",
       "      <td>1.0006</td>\n",
       "      <td>1.0010</td>\n",
       "      <td>1.0009</td>\n",
       "      <td>...</td>\n",
       "      <td>1.00710</td>\n",
       "      <td>1.01330</td>\n",
       "      <td>1.01330</td>\n",
       "      <td>1.0053</td>\n",
       "      <td>1.0053</td>\n",
       "      <td>1.0111</td>\n",
       "      <td>1.0111</td>\n",
       "      <td>1.0003</td>\n",
       "      <td>1.0003</td>\n",
       "      <td>0</td>\n",
       "    </tr>\n",
       "  </tbody>\n",
       "</table>\n",
       "<p>5 rows × 277 columns</p>\n",
       "</div>"
      ],
      "text/plain": [
       "      WmG1    WmG2    WmG3    WmG4    WmG5    WmG6    WmG7    WmG8    WmG9  \\\n",
       "0  1.00120  1.0036  1.0029  1.0056  1.0079  1.0061  1.0060  1.0024  1.0025   \n",
       "1  1.00110  1.0033  1.0025  1.0047  1.0068  1.0052  1.0051  1.0021  1.0022   \n",
       "2  1.00120  1.0038  1.0033  1.0063  1.0079  1.0124  1.0114  1.0029  1.0030   \n",
       "3  1.00090  1.0025  1.0018  1.0011  1.0023  1.0015  1.0014  1.0012  1.0011   \n",
       "4  0.99983  1.0003  1.0007  1.0008  1.0008  1.0010  1.0009  1.0006  1.0010   \n",
       "\n",
       "    WmG10  ...  VClvB35  VAlvB36  VClvB36  VAlvB37  VClvB37  VAlvB38  VClvB38  \\\n",
       "0  1.0043  ...  0.99777  1.03670  1.03670   1.0650   1.0650   1.0936   1.0936   \n",
       "1  1.0039  ...  1.01680  1.05330  1.05330   1.0673   1.0673   1.0922   1.0922   \n",
       "2  1.0046  ...  0.81049  0.88406  0.88378   1.0322   1.0322   1.0796   1.0796   \n",
       "3  1.0020  ...  1.07040  1.08570  1.08570   1.0570   1.0570   1.0676   1.0676   \n",
       "4  1.0009  ...  1.00710  1.01330  1.01330   1.0053   1.0053   1.0111   1.0111   \n",
       "\n",
       "   VAlvB39  VClvB39  Stability  \n",
       "0   1.0191   1.0191          0  \n",
       "1   1.0192   1.0192          0  \n",
       "2   1.0081   1.0081          0  \n",
       "3   1.0252   1.0252          0  \n",
       "4   1.0003   1.0003          0  \n",
       "\n",
       "[5 rows x 277 columns]"
      ]
     },
     "execution_count": 7,
     "metadata": {},
     "output_type": "execute_result"
    }
   ],
   "source": [
    "data = pd.read_csv('GridDictionary.csv')\n",
    "data.head()"
   ]
  },
  {
   "cell_type": "code",
   "execution_count": 8,
   "metadata": {},
   "outputs": [
    {
     "name": "stdout",
     "output_type": "stream",
     "text": [
      "There is 19.1% of unstable cases in the dataset!\n"
     ]
    }
   ],
   "source": [
    "# Percentage of \"ones\" in the \"Stability\" column\n",
    "print('There is {:.1f}% of unstable cases in the dataset!'.format(data['Stability'].sum()/float(len(data['Stability']))*100.))"
   ]
  },
  {
   "cell_type": "markdown",
   "metadata": {},
   "source": [
    "### Select a random subset of the original data"
   ]
  },
  {
<<<<<<< HEAD
=======
   "cell_type": "code",
   "execution_count": 9,
   "metadata": {},
   "outputs": [],
   "source": [
    "# Select a random subset of the original dataset (without replacement)\n",
    "#SUBSET_SIZE = 2000\n",
    "#random_idx = np.random.choice(data.index, size=SUBSET_SIZE, replace=False)\n",
    "#data = data.iloc[random_idx]"
   ]
  },
  {
>>>>>>> ae4960d0
   "cell_type": "markdown",
   "metadata": {},
   "source": [
    "### Data preprocessing and splitting"
   ]
  },
  {
   "cell_type": "code",
   "execution_count": 10,
   "metadata": {},
   "outputs": [
    {
     "name": "stdout",
     "output_type": "stream",
     "text": [
      "X_data (3120, 276)\n",
      "y_data (3120,)\n"
     ]
    }
   ],
   "source": [
    "# Training dataset\n",
    "no_features = len(data.columns) - 1\n",
    "X_data = data.iloc[:,0:no_features]  # features\n",
    "print('X_data', X_data.shape)\n",
    "y_data = data['Stability']\n",
    "print('y_data', y_data.shape)"
   ]
  },
  {
   "cell_type": "code",
   "execution_count": 11,
   "metadata": {},
   "outputs": [
    {
     "name": "stderr",
     "output_type": "stream",
     "text": [
      "C:\\Users\\User\\Anaconda3\\lib\\site-packages\\sklearn\\model_selection\\_split.py:2179: FutureWarning: From version 0.21, test_size will always complement train_size unless both are specified.\n",
      "  FutureWarning)\n"
     ]
    }
   ],
   "source": [
    "# Split dataset into train and test sets\n",
    "X_train, X_test, y_train, y_test = train_test_split(X_data, y_data, train_size=0.8, shuffle=True)"
   ]
  },
  {
   "cell_type": "code",
   "execution_count": 12,
   "metadata": {},
   "outputs": [
    {
     "name": "stdout",
     "output_type": "stream",
     "text": [
      "X_train (2496, 276)\n",
      "y_train (2496,)\n",
      "X_test (624, 276)\n",
      "y_test (624,)\n"
     ]
    }
   ],
   "source": [
    "print('X_train', X_train.shape)\n",
    "print('y_train', y_train.shape)\n",
    "print('X_test', X_test.shape)\n",
    "print('y_test', y_test.shape)"
   ]
  },
  {
   "cell_type": "code",
   "execution_count": 13,
   "metadata": {},
   "outputs": [
    {
     "data": {
      "text/plain": [
       "(624, 1)"
      ]
     },
     "execution_count": 13,
     "metadata": {},
     "output_type": "execute_result"
    }
   ],
   "source": [
    "y_t = data[['Stability']].copy()\n",
    "idx = y_test.index.values\n",
    "y_t = y_t.loc[idx]\n",
    "y_t.shape"
   ]
  },
  {
   "cell_type": "markdown",
   "metadata": {},
   "source": [
    "#### StandardScaler"
   ]
  },
  {
   "cell_type": "code",
   "execution_count": 14,
   "metadata": {},
   "outputs": [],
   "source": [
    "# Standardize the input data\n",
    "scaler = preprocessing.StandardScaler()\n",
    "X_train = scaler.fit_transform(X_train)\n",
    "X_test = scaler.transform(X_test)"
   ]
  },
  {
   "cell_type": "markdown",
   "metadata": {},
   "source": [
    "### LogisticRegression"
   ]
  },
  {
   "cell_type": "code",
   "execution_count": 15,
   "metadata": {},
   "outputs": [],
   "source": [
    "# Logistic Regression (with fixed hyper-parameters)\n",
    "lreg = LR(C=100.,  # fixed \"C\" hyper-parameter\n",
    "          multi_class='ovr', solver='newton-cg', n_jobs=-1)\n",
    "lreg.fit(X_train, y_train)  # fit model to data\n",
    "y_lr = lreg.predict_proba(X_test)  # predict on new data"
   ]
  },
  {
   "cell_type": "code",
   "execution_count": 16,
   "metadata": {},
   "outputs": [
    {
     "data": {
      "image/png": "iVBORw0KGgoAAAANSUhEUgAAAS0AAAEaCAYAAABEnAH7AAAABHNCSVQICAgIfAhkiAAAAAlwSFlzAAALEgAACxIB0t1+/AAAADl0RVh0U29mdHdhcmUAbWF0cGxvdGxpYiB2ZXJzaW9uIDMuMC4zLCBodHRwOi8vbWF0cGxvdGxpYi5vcmcvnQurowAAIABJREFUeJzt3XlcTfn/B/BXpVvJmEjGWMYSWeNWthpbIdskjKVBWcpYs1NCESHLfG2VwVjLd/jahq+xk+1rMvwq+5adFhXa1K3u5/eHr/N1p+IyKiev5+PR49H9nM85531u7ss5n3vu5+oIIQSIiGRCt7gLICJ6HwwtIpIVhhYRyQpDi4hkhaFFRLLC0CIiWWFoUR4ZGRlYunQpOnXqhMaNG8PBwQELFixASkrKR93H8OHDYWlpif79+/+tbe3cuRMtWrT4SJUVvuvXr+OPP/4ocHlERATq1q2L9PT0IqxKPnR4nxa9KS0tDT/88ANKly6N0aNHo2bNmrh37x4CAwNhaGiI0NBQGBoa/u397NmzB9OnT8c///lPVKxYERUrVvzgbWVmZiI9PR2mpqZ/u66i4ODggKFDh2LgwIH5LlepVHjx4gUqVKgAHR2dIq7u01equAugT8vixYuhVquxceNGKZyqVauG2rVro2PHjtixYwcGDBjwt/eTmpqKChUqoFGjRn97W4aGhh8lSD8VCoUCZmZmxV3Gp0sQ/VdWVpawtrYWW7ZsyXf5hQsXRHJyshBCCLVaLTZu3CgcHR1Fo0aNRPfu3UV4eLjU18vLS/j5+Qlvb2+hVCqFvb29CAoKEkIIsXz5cmFhYSH97NixQ3h5eQlPT0+N/dnb24vNmzcLIYSIi4sTw4cPF9bW1sLGxkZ4enqKxMREIYQQO3bsEM2bN5fWu3v3rhgxYoRo2rSpaN68uZg+fbpITU0VQgjx8OFDYWFhIfbv3y86d+4slEqlGDhwoIiJicn3mF/3P3r0qOjYsaOwtLQUw4cPF7GxsWL8+PGiSZMmokOHDuLUqVPSOtHR0cLNzU0olUrRqFEj8f3334sLFy4IIYQYOHCgdNwDBw6Uth8UFCSaN28uPDw8xB9//CEsLCxEWlqa2LVrl6hXr564ePGiEEKIlJQU0aZNG7FgwQIt/6olD8e0SPLw4UOkpaXB0tIy3+XW1tYoV64cAGDVqlVYsWIFxo4diz179qBDhw4YOXIkrl+/LvXfvn07vvrqK+zYsQO9e/fGsmXLcPnyZQwdOhQTJ05EpUqVcPr0aXTt2vWdtc2aNQu6urrYvn07QkND8fjxYyxYsCBPv+fPn6N///7Q19dHWFgYVqxYgQsXLsDHx0ej38qVK+Hv74+NGzfi6dOnWLhw4Vv3v2zZMixevBjr1q1DREQEunfvDisrK+zYsQP169fHjBkzAADp6ekYNmwY6tevj99++w3btm2DsbEx/Pz8AAArVqxApUqVMHHiRKxYsULafnh4OH799VdMnTpVY789evRAmzZt4OfnB7VajXnz5qFMmTKYMGHCO5+zkoqXhyR58eIFAOCLL754az8hBDZu3IgRI0agW7duAABPT09ER0djzZo1WLJkCYBXl5Xjx48HAIwaNQobN27ElStX0KhRIxgbG0NPT0/ry6DHjx+jQYMGqFKlChQKBX766ad8B6r//e9/Q61WY+HChdIl44IFC9C3b1/cvXsX+vr6AICRI0eiWbNmAID+/ftj9erVb93/iBEj0LhxYwBA06ZNkZaWBjc3NwDAgAEDcPDgQaSlpSErKwseHh4YMmQISpUqJW3/9fNgYmICPT09GBsbw8TEBGlpaQCAQYMGoWbNmgBeDcS/afbs2ejWrRumTp2KAwcOYOvWrVAoFFo9byURQ4skr8+iXodXQZKSkvDs2TMolUqNdhsbGxw4cEB6XL16dY3lxsbGyMnJ+aDaxo0bhwkTJuDQoUOwtbVFx44d8d133+Xpd+vWLdSvX19jjMvS0hL6+vqIiYlBvXr1AAA1atSQlpcpU+addb15LEZGRtJzBQAGBgYAXg2gm5qaok+fPggLC8P169dx7949XLt2DWq1+q3br1atWoHLXp+Z+fv748cff0TDhg3fuq2SjpeHJKlevTpMTExw6dKlfJfPnz8fa9euLXDQWwih8eLM72xAFPBmdX7vkr0ZJO3bt0d4eDimTZsGPT09zJo1Cz/++GOedd42IP9mba/PuN5V12uvz5pe09XN/6WTkJCA7777DseOHUPt2rXh6emJOXPmvHXbwNvrBl7dJqGnp4eIiIh3BmBJx9Aiia6uLpydnREaGoqsrCyNZY8ePZIuS8qUKYOKFSsiKipKo09kZCRq1ar1QfvW19dHamqq9Dg9PR3JyckAXgVKYGAgEhIS0KdPHyxfvhwrV67EmTNnkJSUpLEdc3NzXL9+HZmZmVLb5cuXkZ2d/cG1vY/Dhw9DoVBgw4YNcHd3h52dHeLi4qTj+BBnz57Fzp078fPPP+P+/fvYsGHDR6xYfhhapGHUqFFQq9Vwc3PD6dOn8fDhQxw5cgTu7u6oW7cu+vXrBwD48ccfsWrVKuzbtw/37t1DcHAwTp8+DVdX1w/ar6WlJSIiInDkyBHcuXMHM2bMkM5mdHR0EBMTA39/f1y9ehX379/Hvn37UKVKFY3LNABwcnKCgYEBpk6dips3b+L8+fOYPn067OzsULt27b/35GjBxMQEiYmJCA8Px6NHj7Bz506EhIQAeHX5CLy6TI6JickTuPl5+fIlZsyYgR9++AGtW7fGpEmTsGzZMty/f79Qj+NTxjEt0mBiYoItW7YgODgYvr6+SExMRMWKFeHo6IiRI0dK4zcDBw5ERkYGFi1ahKSkJFhYWGDVqlVo2rTpB+3X2dkZUVFRmDp1KgwMDDBkyBA8e/ZMWh4QEIA5c+ZgyJAhyMzMhJWVFVavXp3nMs3IyAhr167FvHnz0Lt3b5QuXRqdOnXClClTPvxJeQ9dunRBZGQkvL29kZ2djTp16mDu3LmYOHEiLl++DBsbG7i5uWH+/PmIjIzEypUr37q9n376CSqVShrI79OnD3bu3Inp06dj8+bNn+XNp7wjnohkhZeHRCQrDC0ikhWGFhHJCkOLiGSF7x6+p8zMTFy+fBlmZmbQ09Mr7nKISpzc3Fw8ffoUjRo1yvemW4bWe7p8+fJHmZqFiN4uLCws31toGFrv6fUHfB88ePDBn6OjonX37t3iLoHeQ1xcHAYMGFDgh+kZWu/p9SVhTk4OQ0smqlatWtwl0AcoaPiFA/FEJCsMLSKSFYYWEckKQ4uIZIWhRUSywtAiIllhaBGRrDC0iEhWGFpEJCsMLSKSFYYWEckKQ4uIZIWhRUSywtAiIllhaBGRrDC0iEhWGFpEJCsMLSKSFYYWEckKQ4uIZIWhRUSywtAiIllhaBGRrDC0iEhWGFpEJCsMLSKSFYYWEckKQ4uIZIWhRUSywtAiIllhaBGRrDC0iEhWGFpEJCsMLSKSFYYWEckKQ4uIZIWhRUSywtAiIllhaBGRrDC0iEhWGFpEJCsMLSKSFYYWEckKQ4uIZIWhRUSywtD6jKxZswbHjx+XHtvb2+PChQtITU3FqVOn0LRpU43+LVu2xLlz55CRkYHIyEi0adOmqEumt8jKyoKDgwNOnjxZ3KUUqRIdWikpKUhJSSnuMj4JDg4O8PDwkB7Xq1cPBw4cwOHDh2FjY4M9e/bg6NGjqFKlCgCgatWqOHToEI4dOwZLS0vs378fu3fvRoUKFYrrEOgNmZmZGD16NG7cuFHcpRQ5WYdWYmIipk6dCltbWyiVSjg6OmLlypXIyckBAHTq1AmPHz9+53YePXqEunXrltiAK126NFavXo3Tp09LbaNGjcKFCxfg7e2NmzdvYtGiRfjPf/6D0aNHAwA8PT0RHR0Nb29vxMTEwMfHB3fv3oW1tXVxHQb9182bN+Hk5IR79+4VdynFolRxF/B3TJw4Ed988w0OHjyIsmXL4tatW/D09ER2djYmTJiA5OTk4i7xkxAQEIDw8HDExsaiVatWAIBatWrh7NmzGv2io6Nha2sL4NWZWVhYmMZyGxuboimY3ioiIgJt27bFpEmTULt27eIup8jJ+kwrOjoanTp1QtmyZQEAderUgY+PD4yMjNCrVy8AgIuLC37//XeoVCrMnTsXjo6OUCqV6NixI/bt26exvU2bNqFNmzZwcHDA2rVri/x4CkPLli3Rp08fTJ48WaM9Pj4eVatW1WirXr26dPlnbm6OtLQ0hIWFIS4uDqdPn0aLFi2KrG4qmKurK2bMmAEjI6PiLqV4CBnz8vISzZs3F3PnzhWHDx8WSUlJGsstLCzE1atXhRBChISEiH79+onnz5+L3NxcsWnTJmFtbS2ys7PFw4cPhYWFhRg7dqxIS0sTN27cELa2tuLAgQN59vm6b6lSpQSAT/pHoVCIK1euiN69ewsAYs6cOeL48eMCgOjYsaPIzs4WvXr1Enp6eqJr164iPT1d3LhxQwAQ2dnZIjExUYwfP14olUqxZMkSkZKSIqpUqVLsx/W+PyVZ5cqVxYkTJ4q7jI/q9Wvs4cOH+S6X9ZnWvHnz4O3tjQcPHsDLywt2dnZwc3PDrVu38vR1cXFBcHAwypYti4SEBBgZGSEtLQ0vX76U+nh7e8PY2BgWFhbo06dPnjMxufH19cWtW7ewffv2PMsOHz4MHx8fhIaGIisrC7NmzcLKlSulcb2cnBz8/vvvWLp0KaKiojBp0iTcu3cPrq6uRX0YRBpkPaalq6uLnj17omfPnsjNzcWlS5cQEhICDw8PHDt2TKNvWloa/P39ER0djSpVqqBmzZoAACGEtK2vv/5a6l+pUiVEREQU3cEUgv79++Prr79GamoqAEChUEBPTw+pqan44osvsGjRIvzjH/+Aqakp4uPjERgYKA3uPnnyBNevX9fY3s2bN/HNN98U9WEQaZDtmdbJkyfRqlUrZGdnAwD09PSgVCoxe/ZsxMXF4cWLFxr9/fz8ULVqVZw5cwY7d+6Eu7u7xnK1Wo2kpCTp8ZMnT1C5cuXCP5BC1K5dOzRq1AhKpRJKpRJr1qzB+fPnoVQq0a9fP6xYsQI5OTmIj48HAHz33XfSfVxnz57N805hvXr1Ptt3rOjTIdvQatq0KUqVKgUfHx88efIEAJCQkICQkBBYW1ujfPny0NfXl84yUlNTYWBgAF1dXSQkJGDJkiUAIIUeACxZsgQZGRm4cuUKtm3bhu+//77oD+wjevDgAWJiYqSfZ8+e4eXLl4iJicH169cxbNgw9OvXD7Vq1cKaNWtgbGyMDRs2AACWLl0KJycnjBs3Dubm5liwYAGqVauG0NDQ4j0o+uzJNrRKly6NsLAw6OjooG/fvmjSpAl69eoFtVqNoKAgAEDv3r0xbNgwbNmyBdOnT8fp06dhY2MDFxcXNGvWDOXKlcPNmzcBvDpTq1y5Mtq2bQtPT09MmjQJ3377bXEeYqGKjo7GsGHDMG/ePOmSuX379sjIyAAAnD9/Hj179oSHhwcuX74MBwcHdO7cWfoPgqi46IjXgzqklUePHqF9+/a4c+eOdBMrfdr4T1xeXr/Gjh49mue2HEDGZ1pE9HliaBGRrDC0iEhWGFpEJCsMLSKSFYYWEckKQ4uIZIWhRUSywtAiIllhaBGRrDC0iEhWGFpEJCsMLSKSFYYWEckKQ4uIZIWhRUSywtAiIllhaBGRrBT4FWJvfh/gu3y233RLREWuwNCysrKCjo6OVhu5du3aRyuIiOhtCgytTZs2FWUdRERaKTC0mjdvnqctPT0d9+/fR+3ataFSqVCmTJlCLY6I6K+0GohXqVSYNWsWmjVrht69eyM+Ph4+Pj4YPny49GWoRERFQavQWrZsGSIjIxEaGgoDAwMAgIeHBx4/foz58+cXaoFERG/SKrT279+PmTNnwtraWmpr3Lgx5syZg+PHjxdacUREf6VVaCUnJ8PMzCxPe5kyZZCZmfnRiyIiKohWodW0adM87yaqVCoEBwdrnH0RERW2At89fNOMGTPg7u6OM2fOQKVSYdq0abh37x709PSwbt26wq6RiEiiVWjVqFED+/fvx969e3H79m3k5ubCyckJ3bt3593wRFSktAotAFAoFOjWrRvu3bsHfX19VKtWDQqFojBrIyLKQ6vQysrKQkBAAHbt2oWcnBwAgIGBAQYNGgRPT0+UKqV19hER/S1apc28efPwxx9/YOnSpbC0tIQQApGRkVi4cCFevnwJHx+fwq6TiAiAlqG1d+9erFmzBjY2NlJb586dYWJigrFjxzK0iKjIaHXLg7GxMfT19fNt19PT++hFEREVpMDQevnypfQzfPhwzJgxA9HR0VCr1QCA27dvw9/fH56enkVWLBGR1vNpCSHg4uICXV1d6OjoIDc3FwAQExOD/v37F36lRETgfFpEJDPvNZ9WflQq1UcrhojoXbR69zApKQkhISGIiYmRLguFEMjOzsbt27dx/vz5Qi2SiOg1rd49nDFjBo4ePQpzc3NcuHABFhYWMDIyQlRUFMaMGVPYNRIRSbQ60zp37hyCg4PRokULnD9/Hs7OzrC0tMQ//vEP/Pnnnxg8eHAhl0lE9IrW0y1/8803AABzc3NcvXoVANCzZ09ERkYWXnVERH+hVWjVrFlTGreqVasWoqKiAAAZGRmcBJCIipRWl4ceHh6YNm0acnNz0bVrV3Tv3h1CCFy8eFHrdxmJiD4GrUKre/fuqFatGgwNDVGzZk38/PPP2Lp1K5o1a4axY8cWdo1ERBKt55SxsrKSfrezs4OdnV2hFERE9DYFhta4ceO03siyZcs+SjFERO9SYGiVLl26KOsgItJKgaHFL2F9uzt37qBq1arFXQZp4cSJE8VdAr2HxMTEty7X6pYHIqJPBUOLiGSFoUVEssLQIiJZ0Tq0oqOjMXbsWDg7OyM2NhZr1qzB/v37C7M2IqI8tAqtEydOYNCgQTAxMcHdu3eRk5OD3NxcTJkyBdu3by/sGomIJFqF1rJly+Dj4wN/f3/p23dGjBgBX19frF27tlALJCJ6k1ahdefOHdja2uZpt7W1xZMnTz56UUREBdEqtL766itcvnw5T/uZM2dQuXLlj14UEVFBtPrA9MiRI+Hn54cHDx5ArVbj+PHjePz4MX799VfMmDGjsGskIpJoFVo9evSAqakpVq9eDSMjI6xYsQLm5uZYsmQJOnToUNg1EhFJtJ6apnXr1mjdunVh1kJE9E5ahVZYWNhblw8YMOCjFENE9C5ahdYvv/yi8Tg3NxdJSUkoVaoUrK2tGVpEVGS0Cq1jx47laUtPT8fMmTNRv379j14UEVFBPvizh8bGxvD09MSGDRs+YjlERG/3tz4wHRMTg6ysrI9VCxHRO2l1eZjffPFpaWmIiIhAz549P3pRREQF0Sq08psv/ssvv4Sfnx+cnZ0/elFERAXRKrSqV6+OHj16oFKlSoVdDxHRW2k1prV27VpkZ2cXdi1ERO+kVWjZ29tj/fr1SE5OLux6iIjeSqvLw5iYGFy9ehX//Oc/YWhoCENDQ43lZ8+eLZTiiIj+SqvQcnV1Lew6iIi0UmBorVy5Eu7u7jAyMuJtDUT0yShwTCsoKAgZGRlFWQsR0TsVGFpCiKKsg4hIK28d04qLi9PqYzqccpmIispbQ6t3795vXVkIAR0dHVy7du2jFkVEVJC3htamTZtgYmJSVLUQEb1TgaGlo6ODWrVqwdTUtCjrISJ6Kw7EE5GsFBhaPXv2hIGBQVHWQkT0TgVeHs6fP78o6yAi0srfmrmUiKioMbSISFYYWkQkKwwtIpIVhhYRyQpDi4hkhaFFRLLC0CIiWWFoEZGsMLSISFYYWkQkKwwtIpIVhhYRyQpDi3D79m24uLjAwsICLVq0QEhISHGXRP+VnZ2NqVOn4tKlS1Lb3bt3MWfOHAwdOhTjxo3Db7/9BrVanWfdtLQ0jBgxAidOnCjKkgudVl/WSiVXdnY2XF1dYWdnh/nz5yMmJgZjxozBV199hV69ehV3eZ81lUqFoKAgPHr0SGpLS0tDYGAgWrZsCQ8PD8TGxmLVqlUwNDREp06dNNbftGkTUlJSirrsQierM634+HhkZ2e/1zoPHz4spGpKhri4OCiVSsydOxc1a9ZEhw4d0KpVK/zxxx/FXdpn7dGjR/Dz80N8fLxGe1RUFEqVKgU3Nzd8/fXXsLa2RteuXXHmzJk8/WJiYlC2bNmiLLtIFFlo1a1bF15eXnnaXV1dsWHDhneun5iYiM6dO+Ply5dS2969e+Hs7AwrKys0a9YMw4YNw5UrV6TlYWFhWLBggVb1eXt7IyAgQKu+JUm1atUQEhICIyMjCCHw559/IiIiAq1atSru0j5rN27cgKWlJWbPnq3RXr9+fYwZMwa6uv976ero6Gj8Z/7y5UusW7cOHh4eKFWq5F1MFekR7d69G+3atUOXLl3ee93MzEyNb7w+d+4c5s6di+DgYFhZWUGlUmH9+vUYNGgQDh06hPLlyyM5OZlz3b+Hpk2bIj4+Hh06dEC3bt2Ku5zPWvv27fNtNzU11fiyGZVKhWPHjsHa2lpq27JlCxo3boz69esXep3FoUgvD/v165fvKe9r6enp8Pf3R6tWrWBnZ4cpU6YgOTkZAPD9998DANq2bYvIyEhER0ejRo0asLGxga6uLgwNDTFy5Eh069YNycnJOHjwIH7++WeEh4eje/fuAF4FXf/+/WFrawsrKyuMHj0aqamp0v7j4+Ph5uaGZs2aYfDgwXjw4EEhPyOflnXr1mHdunW4dOkSZs2aVdzl0Duo1WoEBQUhKysLzs7OAIBr164hMjIS/fv3L+bqCk+RhtYPP/wAa2treHl55XsG5Ovri1u3bmH37t04dOgQsrKyMGXKFADAjh07AAAnTpyAlZUV2rVrh5s3b8LNzQ2bNm3ClStXkJubi9mzZ6N27dro1KkThg8fjnbt2mHPnj3IyMjA6NGjMXDgQJw9exYHDx7EnTt3sHXrVmn/J06cwJgxY3DmzBlYWFhg9OjRn9WZWpMmTeDo6AhfX1+EhYVBpVIVd0lUgJycHCxfvhyXLl3C5MmTYWJiApVKhdWrV2PQoEEoXbp0cZdYaIp8ID4gIAA3b97MM46VlZWFgwcPYvLkyahQoQLKlCmDmTNn4vTp0/memdWpUwe7d+9GvXr1sHXrVvTq1QvffvstQkJC8g0aAwMDbN++HV27dkVGRgaePn2K8uXLIyEhQerTrVs3NG/eHAqFAhMnTsSdO3dw69atj/4cfEpiY2Nx6NAhjbY6depApVIhLS2tmKqit1GpVFi8eDEuXboELy8v1K5dGwAQExOD+Ph4BAcHY8iQIRgyZAiePXuGdevW4Zdffinmqj+eIh+lMzU1RUBAAMaNGwc7Ozup/cWLF8jOzkblypWlNjMzMygUCsTGxqJChQp5tlW9enX4+PgAAJKTk3Ho0CEEBgaiXLlycHFx0eirp6eHkydPYv369VCr1ahXrx5SUlI0Au7NfRsaGsLExAQJCQmwsLD4aMf/qbl9+zaGDRuGCxcuSM/xpUuXYGpqivLlyxdzdZSfoKAg3L59Gz4+PjA3N5fazc3N8dNPP2n09ff3R5cuXdCmTZuiLrPQFMtbC/b29ujZsycmT54sncZWqFABCoUCjx8/hpmZGYBXY0wqlSrfb7nu378/HB0dMXjwYABA+fLl4eLigkuXLuHGjRt5+kdGRmLp0qX417/+hVq1agEARo4cqdEnMTFR+j0jIwPPnz/XCLKSqGXLlqhTpw4mTJgAX19f3L9/H/Pnz4enp2dxl0b5OHv2LP7880+MGjUKpqameP78OQBAV1cXZcuWRaVKlTT6v27/8ssvi6PcQlFs92l5e3sjOzsbUVFRrwrR1UX37t2xZMkSJCUlIS0tDQEBAbCyskK1atWgUCgAQBo479KlC1atWoUjR45ApVJBpVIhIiICJ06ckN55USgUUv/U1FTo6urCwMAAarUa+/fvx6lTpzTeKt63bx+ioqKQlZWFhQsXwtLSUgq4kkpfXx8bN25EqVKl4OTkBC8vL3h4eMDd3b24S6N8REREAACCg4MxatQo6ef1FcfnoNhu4jAyMsLixYs1LuOmTZuGxYsXw9nZGZmZmWjdujVWrlwJ4NWlor29Pbp27Yply5bB1dUVhoaGCA4OxtSpUyGEgLm5OXx9faV7jNq1a4ewsDC0bdsW4eHhcHJyQo8ePaCrq4v69eujb9++GmdlDg4O8Pf3x/3799GsWTMsW7asaJ+UYlKlShWsX7++uMugAmzZskX6ffz48e+17uvXT0miIz6nt8c+gkePHqF9+/Y4cuQIqlatWtzlkBZOnjxZ3CXQe0hMTISPjw+OHj2a72tMVh/jISJiaBGRrDC0iEhWGFpEJCsMLSKSFYYWEckKQ4uIZIWhRUSywtAiIllhaBGRrDC0iEhWGFpEJCsMLSKSFYYWEckKQ4uIZIWhRUSywtAiIllhaBGRrDC0iEhWGFpEJCsMLSKSFYYWEckKQ4uIZIWhRUSywtAiIllhaBGRrDC0iEhWGFpEJCsMLSKSFYYWEckKQ4uIZIWhRUSywtAiIllhaBGRrDC0iEhWGFpEJCsMLSKSFYYWEckKQ4uIZIWhRUSywtAiIllhaBGRrDC0iEhWGFpEJCsMLSKSFYYWEckKQ4uIZKVUcRcgN7m5uQCAuLi4Yq6EtJWYmFjcJdB7ePbsGYD/vdb+iqH1np4+fQoAGDhwYDFXQlSyPX36FNWrV8/TriOEEMVQj2xlZmbi8uXLMDMzg56eXnGXQ1Ti5Obm4unTp2jUqBEMDQ3zLGdoEZGscCD+M5aSkoKUlJTiLoO0EB8fj+zs7Pda5+HDh4VUTfFiaJVgiYmJmDp1KmxtbaFUKuHo6IiVK1ciJycHANCpUyc8fvz4ndt59OgR6taty4D7QHXr1oWXl1eedldXV2zYsOGd6ycmJqJz5854+fKl1LZ37144OzvDysoKzZo1w7Bhw3DlyhVpeVhYGBYsWKBVfd7e3ggICNCq76eAoVWCTZw4EQqFAgcPHkRUVBSCgoLw73//GytWrAAAJCcnF3OFn4/du3dj//79H7RuZmaVQG5MAAANFUlEQVQmMjIypMfnzp3D3Llz4evriwsXLuDUqVOwtrbGoEGDpL9pcnIySurID0OrBIuOjkanTp1QtmxZAECdOnXg4+MDIyMj9OrVCwDg4uKC33//HSqVCnPnzoWjoyOUSiU6duyIffv2aWxv06ZNaNOmDRwcHLB27doiPx4569evH/z8/BAfH5/v8vT0dPj7+6NVq1aws7PDlClTpAD6/vvvAQBt27ZFZGQkoqOjUaNGDdjY2EBXVxeGhoYYOXIkunXrhuTkZBw8eBA///wzwsPD0b17dwCvgq5///6wtbWFlZUVRo8ejdTUVGn/8fHxcHNzQ7NmzTB48GA8ePCgkJ+Rv0FQieXl5SWaN28u5s6dKw4fPiySkpI0lltYWIirV68KIYQICQkR/fr1E8+fPxe5ubli06ZNwtraWmRnZ4uHDx8KCwsLMXbsWJGWliZu3LghbG1txYEDB4rjsGTn9fM8fPhwMWjQIKFWq4UQQgwcOFCsX79eCCHExIkTxcCBA8XTp09Famqq8PT0FEOHDhVCCOn5f/HihRBCiJs3bwqlUilcXV3Fxo0bxeXLl0VOTo7GPpcvXy5GjhwphBAiPT1dNG3aVOzbt08IIUR8fLzo3LmzWLNmjRDi1b+Txo0bi4iICJGVlSUCAgLEd999J9X5qeGZVgk2b948eHt748GDB/Dy8oKdnR3c3Nxw69atPH1dXFwQHByMsmXLIiEhAUZGRkhLS9MYR/H29oaxsTEsLCzQp0+fPGdi9HYBAQG4efNmnnGsrKwsHDx4EJMnT0aFChVQpkwZzJw5E6dPn873zKxOnTrYvXs36tWrh61bt6JXr1749ttvERISku8loYGBAbZv346uXbsiIyMDT58+Rfny5ZGQkCD16datG5o3bw6FQoGJEyfizp07+f47+RTw5tISTFdXFz179kTPnj2Rm5uLS5cuISQkBB4eHjh27JhG37S0NPj7+yM6OhpVqlRBzZo1AUB6Eejq6uLrr7+W+leqVAkRERFFdzAlgKmpKQICAjBu3DjY2dlJ7S9evEB2djYqV64stZmZmUGhUCA2NhYVKlTIs63q1avDx8cHwKvxq0OHDiEwMBDlypWDi4uLRl89PT2cPHkS69evh1qtRr169ZCSkqIRcG/u29DQECYmJkhISICFhcVHO/6PhWdaJdTJkyfRqlUr6W1yPT09KJVKzJ49G3FxcXjx4oVGfz8/P1StWhVnzpzBzp074e7urrFcrVYjKSlJevzkyRONf+ikHXt7e/Ts2ROTJ0+GSqUCAFSoUAEKhULjndz4+HioVCqYmprm2Ub//v01ztbKly8PFxcXdO3aFTdu3MjTPzIyEkuXLsXatWsRHh6OVatWoWrVqhp93vyoU0ZGBp4/f/7J/n0ZWiVU06ZNUapUKfj4+ODJkycAgISEBISEhMDa2hrly5eHvr6+NBibmpoKAwMD6OrqIiEhAUuWLAEAjXuDlixZgoyMDFy5cgXbtm2TBojp/Xh7eyM7OxtRUVEAXp3Fdu/eHUuWLEFSUhLS0tIQEBAAKysrVKtWDQqFAgCkv1WXLl2watUqHDlyBCqVCiqVChEREThx4gTat28PAFAoFBp/W11dXRgYGECtVmP//v04deqUxt923759iIqKQlZWFhYuXAhLS0vUqlWrKJ8WrTG0SqjSpUsjLCwMOjo66Nu3L5o0aYJevXpBrVYjKCgIANC7d28MGzYMW7ZswfTp03H69GnY2NjAxcUFzZo1Q7ly5XDz5k0Ar87UKleujLZt28LT0xOTJk3Ct99+W5yHKFtGRkZYvHgx9PX1pbZp06bB3Nwczs7OaNeuHfT09LBy5UoAry4V7e3t0bVrV4SHh8PV1RWTJk1CcHAwWrZsiRYtWmDRokXw9fVFq1atAADt2rXD/fv30bZtW7Ru3RpOTk7o0aMHbG1tsXXrVvTt21djzMrBwQH+/v6ws7NDXFwcli1bVrRPynvgx3iISFZ4pkVEssLQIiJZYWgRkawwtIhIVhhaRCQrDC0ikhWGFmnNwcEBdevWlX4aNGgAe3t7BAYGakyd8jG0aNECO3fuBPDqZsyxY8dqtd7hw4cRGxv7wfsNDAyEq6trvst27tyJFi1aaL2tunXr4vjx4x9cy99dv6TiZw/pvUycOFGa1katVuPOnTuYPHkyUlJSCm0iuenTp2s1N9Tjx48xZswY7N27V+NzklSy8EyL3ouxsTHMzMxgZmaGr776Cra2tnBzc8PBgwcLbZ9ffPGFNCfY2/A+6c8DQ4v+Nj09PenzcStWrICHhwfc3d1hY2ODXbt2AQB++eUX2Nvbw8rKCj/88IP0uTvg1bevLFq0SPpISmhoqMb2/3p5eODAAXTv3h2NGzdGt27dcOTIEQCQPnfn5OQkzc4aHR0NFxcXWFpawtHREWvWrIFarZa2dfLkSTg5OaFx48Z5JsZ7l4sXL2LQoEGwsrKCpaUlevfujf/7v//L08fJyQmWlpYYPHiw9DlQ4NXMGjNnzkTz5s3RokULjB07tsBJAul/GFr0wdRqNS5evIjQ0FB06NBBaj916hSaNm2Kbdu2oW3btvj111+xadMm+Pn5YdeuXWjbti0GDRokffFCcHAwdu/ejYULF2Ljxo04dOgQnj9/nu8+z549iwkTJsDZ2Rl79+5F3759MX78eNy+fRv/+te/AACbN2/G0KFDkZSUBHd3d7Ru3Rp79+7F9OnTsWXLFmnW1bt372LUqFFwdHTE7t270aRJE2zfvl2rY09PT8ewYcNQv359/Pbbb9i2bRuMjY3h5+en0W/z5s0YPXo0du7cCYVCgSFDhkih6evri7t372Lt2rXYvHkzdHR04OHhIc3hTwUoxgkISWbs7e1Fw4YNhVKpFEqlUjRo0EA0bNhQeHp6SrNqLl++XDRu3Fjk5uZK67Vr10789ttvGtsaMmSIWLBggVCr1cLOzk6EhoZKy2JjY0X9+vXFjh07hBCvZtb09PQUQgjh6ekpRo0apbGt4OBgcfHiRWmGzxs3bgghhFi2bJkYPHiwRt89e/aI5s2bCyGEWLhwoejVq5fG8qFDh4qBAwfme/w7duyQ1k1MTBSrV68W2dnZ0vIDBw6IevXqSY8tLCxESEiI9DgpKUk0bNhQnD59Wjx48EBYWFiIuLg4aXlWVpZQKpXi2LFj0vqvf6f/4UA8vZfhw4dL847r6+tLc0G9qWrVqtDVfXUSn56ejidPnmDmzJkaZyEqlQoKhQLPnj1DYmIiGjRoIC2rVKkSKlasmO/+Y2Ji4OTkpNE2cuRIAK++NehNt2/fxrlz52BlZSW1qdVqZGZm4tmzZ7h16xYaNmyosU7jxo1x/vz5dz4Ppqam6NOnD8LCwnD9+nXcu3cP165d07j0BAClUin9Xr58eVSpUgW3bt2S5tLq3LmzRv+XL1/i7t27sLe3f2cNnyuGFr2XcuXK5ftV5W8yMDCQfn/9Il6wYIFGMAHQ+PZg8ZdB9Denbflru46Ojla15uTkwNHREePHj8+z7Isvvniv/f5VQkICevXqBXNzc7Rp0wZOTk5ISkrC5MmTNfr99VvI1Wo19PX1kZubC319fezatSvP8Xz55Zda1fC54pgWFaovvvgCZmZmiI+PR/Xq1aWf0NBQnDp1CuXKlYOZmRkuXrworZOcnFzgvVY1atTQ+H4/AHB3d8eGDRvyvPjNzc1x584djf3GxMQgKCgIurq6qFu3rsZ+AeDq1ataHdfhw4ehUCiwYcMGuLu7S/NQAZpB+OZMogkJCYiNjUXt2rVRq1YtZGdn4+XLl1JtZmZmWLhwIe7du6dVDZ8rhhYVOg8PDwQHB+P333/Hw4cPERwcjLCwMNSsWRM6OjoYPHgwQkJCcOTIEdy6dQvTpk1Dbm5uvtsaNGgQjhw5gtDQUDx48ACbNm3Cn3/+idatW6N06dIAgGvXriE1NRUDBgzA/fv3MXfuXNy5cwf/+c9/4OvrCyMjI+jq6qJfv364f/8+Fi5ciLt37yI0NBTh4eFaHZOJiQkSExMRHh6OR48eYefOnQgJCQEA6dIPAFauXInjx4/jxo0b8PLyQoMGDdCiRQvUqlULDg4OmDp1Ks6fP4+YmBh4eXkhOjr6k50x9FPBy0MqdG5ubsjMzMSiRYuQmJiIGjVqYPny5bCxsQHw6kxJpVLBz88PmZmZcHV1xf379/PdlpWVFQIDAxEUFITAwEDUqlULQUFBMDc3B/BqNtYZM2bAxcUF06dPx9q1a7F48WI4Ozvjyy+/RNeuXaVLuKpVq2Lt2rWYN28eNm/eDKVSCRcXl3znWf+rLl26IDIyUpo6uU6dOpg7dy4mTpyIy5cvS8c2YsQILFiwALGxsbC1tdX41ufAwEDMnz8fo0ePhkqlQpMmTbBu3Tqt7kn7nHHmUiKSFV4eEpGsMLSISFYYWkQkKwwtIpIVhhYRyQpDi4hkhaFFRLLC0CIiWWFoEZGs/D+Kpkoz2B5B1AAAAABJRU5ErkJggg==\n",
      "text/plain": [
       "<Figure size 432x288 with 1 Axes>"
      ]
     },
     "metadata": {},
     "output_type": "display_data"
    }
   ],
   "source": [
    "pred = lreg.predict(X_test)\n",
    "labels = ['Stab', 'NotStab']\n",
    "# confusion matrix\n",
    "scores_image = heatmap(metrics.confusion_matrix(y_test, pred), xlabel='Predicted label', \n",
    "                       ylabel='True label', xticklabels=labels, yticklabels=labels, \n",
    "                       cmap=plt.cm.gray_r, fmt=\"%d\")\n",
    "plt.title(\"Confusion matrix\")\n",
    "plt.gca().invert_yaxis()\n",
    "plt.show()"
   ]
  },
  {
   "cell_type": "code",
   "execution_count": 17,
   "metadata": {},
   "outputs": [
    {
     "name": "stdout",
     "output_type": "stream",
     "text": [
      "              precision    recall  f1-score   support\n",
      "\n",
      "        Stab       0.99      1.00      1.00       497\n",
      "     NotStab       0.99      0.98      0.98       127\n",
      "\n",
      "   micro avg       0.99      0.99      0.99       624\n",
      "   macro avg       0.99      0.99      0.99       624\n",
      "weighted avg       0.99      0.99      0.99       624\n",
      "\n"
     ]
    }
   ],
   "source": [
    "# classification report\n",
    "print(metrics.classification_report(y_test, pred, target_names=labels))"
   ]
  },
  {
   "cell_type": "markdown",
   "metadata": {},
   "source": [
    "#### GridSearchCV"
   ]
  },
  {
   "cell_type": "code",
   "execution_count": 18,
   "metadata": {},
   "outputs": [
    {
     "name": "stdout",
     "output_type": "stream",
     "text": [
      "Best value: C = 10\n"
     ]
    }
   ],
   "source": [
    "# Grid-search with cross validation for optimal model hyper-parameters\n",
    "parameters = {'C':[1., 10., 50., 100., 500., 1000.]}\n",
    "lreg = GridSearchCV(estimator=LR(multi_class='ovr', solver='newton-cg'), \n",
    "                    param_grid=parameters, cv=3, scoring='f1',  # notice the \"scoring\" method!\n",
    "                    refit=True, n_jobs=-1, iid=False)\n",
    "lreg.fit(X_train, y_train)\n",
    "# Best value of hyper-parameter \"C\"\n",
    "best_c = lreg.best_params_['C']\n",
    "print('Best value: C = {:g}'.format(best_c))"
   ]
  },
  {
   "cell_type": "code",
   "execution_count": 19,
   "metadata": {},
   "outputs": [
    {
     "name": "stdout",
     "output_type": "stream",
     "text": [
      "Score using 3-fold CV: 0.992388 +/- 0.00204288\n"
     ]
    }
   ],
   "source": [
    "# Average classification accuracy with cross validation\n",
    "scores = cross_val_score(LR(C=best_c, multi_class='ovr', solver='newton-cg'), \n",
    "                         X_train, y_train, cv=3)  # it doesn't return a model!\n",
    "print('Score using 3-fold CV: {:g} +/- {:g}'.format(np.mean(scores), np.std(scores)))"
   ]
  },
  {
   "cell_type": "markdown",
   "metadata": {},
   "source": [
    "### Feature selection with Pipeline and GridSearch"
   ]
  },
  {
   "cell_type": "code",
   "execution_count": 20,
   "metadata": {},
   "outputs": [
    {
     "name": "stdout",
     "output_type": "stream",
     "text": [
      "Best parameter (CV score = 0.980):\n",
      "{'logreg__C': 10.0, 'pca__n_components': 100}\n"
     ]
    }
   ],
   "source": [
    "# Optimize the number of features and the classifier's hyper-parameters \n",
    "# at the same time, using pipline and grid search with cross-validation\n",
    "pca = PCA()  # do NOT set \"n_components\" here!\n",
    "logreg = LR(multi_class='ovr', solver='newton-cg')  # multinomial classification!\n",
    "pipe = Pipeline([('pca',pca), ('logreg',logreg)])\n",
    "param_grid = {'pca__n_components': [10, 50, 100],  # PCA\n",
    "              'logreg__C': [10., 100., 500.]}      # LogisticRegression\n",
    "grid_pipe = GridSearchCV(estimator=pipe, param_grid=param_grid, cv=3, \n",
    "                         scoring='f1', refit=True, n_jobs=-1, iid=False)\n",
    "grid_pipe.fit(X_train, y_train)\n",
    "print('Best parameter (CV score = {:0.3f}):'.format(grid_pipe.best_score_))\n",
    "print(grid_pipe.best_params_)"
   ]
  },
  {
   "cell_type": "code",
   "execution_count": 21,
   "metadata": {},
   "outputs": [],
   "source": [
    "# Predict probability on test data\n",
    "y_lr = grid_pipe.predict_proba(X_test)\n",
    "y_t['logreg'] = y_lr.argmax(axis=1)"
   ]
  },
  {
   "cell_type": "code",
   "execution_count": 22,
   "metadata": {},
   "outputs": [
    {
     "data": {
      "text/html": [
       "<div>\n",
       "<style scoped>\n",
       "    .dataframe tbody tr th:only-of-type {\n",
       "        vertical-align: middle;\n",
       "    }\n",
       "\n",
       "    .dataframe tbody tr th {\n",
       "        vertical-align: top;\n",
       "    }\n",
       "\n",
       "    .dataframe thead th {\n",
       "        text-align: right;\n",
       "    }\n",
       "</style>\n",
       "<table border=\"1\" class=\"dataframe\">\n",
       "  <thead>\n",
       "    <tr style=\"text-align: right;\">\n",
       "      <th></th>\n",
       "      <th>Stability</th>\n",
       "      <th>logreg</th>\n",
       "    </tr>\n",
       "  </thead>\n",
       "  <tbody>\n",
       "    <tr>\n",
       "      <th>190</th>\n",
       "      <td>0</td>\n",
       "      <td>0</td>\n",
       "    </tr>\n",
       "    <tr>\n",
       "      <th>2749</th>\n",
       "      <td>0</td>\n",
       "      <td>0</td>\n",
       "    </tr>\n",
       "    <tr>\n",
       "      <th>2894</th>\n",
       "      <td>0</td>\n",
       "      <td>0</td>\n",
       "    </tr>\n",
       "    <tr>\n",
       "      <th>2440</th>\n",
       "      <td>1</td>\n",
       "      <td>1</td>\n",
       "    </tr>\n",
       "    <tr>\n",
       "      <th>2743</th>\n",
       "      <td>0</td>\n",
       "      <td>0</td>\n",
       "    </tr>\n",
       "  </tbody>\n",
       "</table>\n",
       "</div>"
      ],
      "text/plain": [
       "      Stability  logreg\n",
       "190           0       0\n",
       "2749          0       0\n",
       "2894          0       0\n",
       "2440          1       1\n",
       "2743          0       0"
      ]
     },
     "execution_count": 22,
     "metadata": {},
     "output_type": "execute_result"
    }
   ],
   "source": [
    "y_t.head()"
   ]
  },
  {
   "cell_type": "markdown",
   "metadata": {},
   "source": [
    "### Support Vector Machine"
   ]
  },
  {
   "cell_type": "code",
   "execution_count": 23,
   "metadata": {},
   "outputs": [
    {
     "data": {
      "text/plain": [
       "GridSearchCV(cv=3, error_score='raise-deprecating',\n",
       "       estimator=SVC(C=1.0, cache_size=200, class_weight=None, coef0=0.0,\n",
       "  decision_function_shape='ovr', degree=3, gamma='auto_deprecated',\n",
       "  kernel='rbf', max_iter=-1, probability=True, random_state=None,\n",
       "  shrinking=True, tol=0.001, verbose=False),\n",
       "       fit_params=None, iid=False, n_jobs=-1,\n",
       "       param_grid={'C': [1.0, 10.0, 100.0, 500.0, 1000.0], 'gamma': [0.0001, 0.001, 0.01, 0.1, 1.0]},\n",
       "       pre_dispatch='2*n_jobs', refit=True, return_train_score='warn',\n",
       "       scoring='f1', verbose=0)"
      ]
     },
     "execution_count": 23,
     "metadata": {},
     "output_type": "execute_result"
    }
   ],
   "source": [
    "parameters ={'C':[1., 10., 100., 500., 1000.],\n",
    "             'gamma':[0.0001, 0.001, 0.01, 0.1, 1.]}\n",
    "svc = GridSearchCV(estimator=svm.SVC(kernel='rbf', probability=True), \n",
    "                   param_grid=parameters, cv=3,\n",
    "                   scoring='f1', refit=True, n_jobs=-1, iid=False)\n",
    "svc.fit(X_train, y_train)"
   ]
  },
  {
   "cell_type": "code",
   "execution_count": 24,
   "metadata": {},
   "outputs": [
    {
     "name": "stdout",
     "output_type": "stream",
     "text": [
      "Best parameters from GridSearch: {'C': 100.0, 'gamma': 0.1}\n"
     ]
    }
   ],
   "source": [
    "# Best model parameters\n",
    "best_parameters = svc.best_params_\n",
    "print(\"Best parameters from GridSearch: {}\".format(svc.best_params_))"
   ]
  },
  {
   "cell_type": "code",
   "execution_count": 25,
   "metadata": {},
   "outputs": [
    {
     "name": "stdout",
     "output_type": "stream",
     "text": [
      "Average score using 3-fold CV: 0.992788 +/- 0.000981366\n"
     ]
    }
   ],
   "source": [
    "scores = cross_val_score(svm.SVC(**best_parameters), X_train, y_train, cv=3)\n",
    "print('Average score using 3-fold CV: {:g} +/- {:g}'.format(np.mean(scores), np.std(scores)))"
   ]
  },
  {
   "cell_type": "code",
   "execution_count": 26,
   "metadata": {},
   "outputs": [
    {
     "name": "stderr",
     "output_type": "stream",
     "text": [
      "C:\\Users\\User\\Anaconda3\\lib\\site-packages\\sklearn\\utils\\deprecation.py:125: FutureWarning: You are accessing a training score ('split0_train_score'), which will not be available by default any more in 0.21. If you need training scores, please set return_train_score=True\n",
      "  warnings.warn(*warn_args, **warn_kwargs)\n",
      "C:\\Users\\User\\Anaconda3\\lib\\site-packages\\sklearn\\utils\\deprecation.py:125: FutureWarning: You are accessing a training score ('split1_train_score'), which will not be available by default any more in 0.21. If you need training scores, please set return_train_score=True\n",
      "  warnings.warn(*warn_args, **warn_kwargs)\n",
      "C:\\Users\\User\\Anaconda3\\lib\\site-packages\\sklearn\\utils\\deprecation.py:125: FutureWarning: You are accessing a training score ('split2_train_score'), which will not be available by default any more in 0.21. If you need training scores, please set return_train_score=True\n",
      "  warnings.warn(*warn_args, **warn_kwargs)\n",
      "C:\\Users\\User\\Anaconda3\\lib\\site-packages\\sklearn\\utils\\deprecation.py:125: FutureWarning: You are accessing a training score ('mean_train_score'), which will not be available by default any more in 0.21. If you need training scores, please set return_train_score=True\n",
      "  warnings.warn(*warn_args, **warn_kwargs)\n",
      "C:\\Users\\User\\Anaconda3\\lib\\site-packages\\sklearn\\utils\\deprecation.py:125: FutureWarning: You are accessing a training score ('std_train_score'), which will not be available by default any more in 0.21. If you need training scores, please set return_train_score=True\n",
      "  warnings.warn(*warn_args, **warn_kwargs)\n"
     ]
    }
   ],
   "source": [
    "results = pd.DataFrame(svc.cv_results_)\n",
    "scores = np.array(results.mean_test_score).reshape(len(parameters['C']), len(parameters['gamma']))"
   ]
  },
  {
   "cell_type": "code",
   "execution_count": 27,
   "metadata": {},
   "outputs": [
    {
     "data": {
      "image/png": "iVBORw0KGgoAAAANSUhEUgAAAVsAAAE/CAYAAADoqmChAAAABHNCSVQICAgIfAhkiAAAAAlwSFlzAAALEgAACxIB0t1+/AAAADl0RVh0U29mdHdhcmUAbWF0cGxvdGxpYiB2ZXJzaW9uIDMuMC4zLCBodHRwOi8vbWF0cGxvdGxpYi5vcmcvnQurowAAIABJREFUeJzs3Xd4FNX+x/H3bEtCgFASEExIJIGQhiDlEgVEaVcRUBCkCEhTOigoimC5wAUsVwRpKihNStCEIgiIiKCAgEKkSA0l9BAgIWXr/P6YkLjZoILJRPP7vp5nH+HM2c357pn5zMzZ4CqqqqoIIYQoUobiHoAQQvx/IGErhBA6kLAVQggdSNgKIYQOJGyFEEIHpuIewN9NdnY2+/fvJyAgAKPRWNzDEUL8gzidTi5fvkx0dDTe3t5u2yRs89m/fz/du3cv7mEIIf7BFi9eTP369d3aJGzzCQgIAGDeNBuVA4p5MIXMSzEX9xCKhF11FPcQioRZKbmHZ88BHYp7CEXC4czgUvqG3Bz5rZI7m3fo5tJB5QC4u0oxD6aQeSnFPYKiYS+h/yzHXELnC8BkLF3cQyhSBS1BygdkQgihAwlbIYTQgYStEELoQMJWCCF0IGErhBA6kLAVQggdSNgKIYQOJGyFEEIHErZCCKEDCVshhNCBhK0QQuhAwlYIIXQgYSuEEDqQsBVCCB1I2AohhA4kbIUQQgcStkIIoQMJ20Jmtam8OtHBfQ/ZaNTaxofznbfsu32Xi3bd7dRuYuOpvnYSD7jctm/Y7KJ1Jxu1m9jo3MfOLwddt3ilome1qYyeYCW6WQb3tcpk1nzbLft+/6OTR7plEd44gw59sth7wP09WPeNg4efzCS8cQZP9Mli38Fbv0d6sNpUxky0U+chKw1bW5kz/9Zfs/PDLhdtu9uIbmKlU18b+/LN2frNTlp1ytnex0aizFmhM5uNjBj9KF98NZJlq0fQuXtsgf3e+aAHG38Y6/F4a/rTHn27PdOY0a+3L9JxS9gWsinvO/lpn8qCmSbGv2Jixjwna9Z77pjHklT6DHXQ+F8KCQvNNG9qoMcgB+cvat/xcuS4i+fHOujfw8jqJWYiwxX6jXCQkVk83wEzcaqN3YlOPpvlzaQxFqbNtbNyvWcoHU1y0WNoNk0aGVm7yIeWDxrpOjCb8xe10Dl83MXQsVae62lm/RIfosINPDM8u9jqApicM2cLZ5qZmDNnqwucMxe9h9p54F8GVi0006KpgR6D7G5zNiJnzr5cYiEyXKHvCLvMWSHrP6Q5kTGBjB6+mKlvraXbM41p1iLSo9+br8TR+bH3ch8vDV2Ew+Hki6U73fo91DKKnn2aFvm4JWwLUWaWyrIEF2NHGomOMNCymYFnexhZuNzz6mZxnJOoCIWXhpmoHqLwbC8j99VWWBSnHeTbdqhUD1Z4sp2R4ECFUUOMXEmFoyf038Ezs1Q+S3DwxkgvakcYad3MxICeZuYvs3v0XRBnJybCwJhhFkJDDAzsZaFebSPzl2sH+Xc7nIQGG3iqnZmQIAMvD7GQkqoFVXHIzFJZmuBk7EgTMREGWjYz8mwPIwuWe4btojgn0REKLw8zUT3EwHO9TNxXW2Fhzpxt3eGierBCp5w5e3GISeaskHl7m3m0XV1mTd3I0cMX2L71CMsXb6d9xwYefdPTs7mampH76DPwITauTWTH90cBMBgVho16hJFjHuPc2atFPvZiCdvExERiY/Mu/W02G+PGjaNhw4Y0atSIOXPmuPVfuHAhTZs2pW7duowaNYrMzMzcbTt27KBt27bUqVOHLl26cPr06Vv+3Nvpeyd+PaJis0H9Onnf1FevjkLiQRWHw/2AO3NWpW6M+zf6RdRQ+DlR61feD46fVNn1swuXS+Xz1S5K+0JIkP7fAnjwiAubDRrUydtdGtYxsu+gy6Ou08kq99V2360iaxrY84sWSFpdLnb+7MTlUlm+ykEZXwipVjzn/UM5c9bgN3NWv46BXwqYs9NnoW6M+zhr1TDwc6IWOuX9FI6fVPkxZ85WrHbKnBWy6mGVMZtN7E/MO3b37ztDzYgqGIy3fp8fahlFULA/8+Z8m9vm42MhKLgiQ/t9wqH9yUU5bEDnsFVVlbi4OPr06YPdnneGnT59OklJSWzcuJEVK1YQHx9PQkICAFu3bmX27NnMnTuXbdu2YbPZGD9+PACpqakMHjyYIUOGsGvXLlq0aEHfvn1xuTzPuLfT905dSoFyZcHrN19j619RwW6H1Gvuff0rKFy45N529jxczen3aCsDDzdR6NrfQUSsnclTnbw/yUQ5P/0P3EspKuXKgne+umx2uHLV/cD1r6hw4aJ7W/J5F6nXtLa2rUy0aGLkyX7ZVG+UyYSpNmZM9qJ8MdQFebW5zxnYCpwzuHDJvbZz59XcOWvTykDzJga69LcTHmtj0lQn0yeZZc4KUQX/0qSnZWG35d15XEu9gcViolw531s+r2vPB1gTv4drVzNy2zJuWHlx6CKSjl+65fMKk65hO23aNJYsWcLAgQPd2uPj4xkwYAB+fn4EBgbSt29fli5dCkBCQgIdO3akRo0a+Pr6MnLkSNasWUNGRgYbN26kRo0atG7dGrPZTL9+/bDZbGzfvt3jZ99O3zuVla1isbi3Wczaf235Ppto09rAhs0uvtqkXWls3uZi03cu7DlXHWlpkHIFxo408vl8E726Ghg1zsGpZP1vSbW63A+s3Lry3ZW2a2Vk3WYnazc5cDhUNm11sHGLk5vn1utpKpeuqLwx0sLq+d706Wpm+FgrJ88UzzJCdjYFzJlWa/45a9vayPrNLtZtcuJwqHyzzcnX37mw5SyDpqXB5Ssq40YaiZ9v5pmuRl4YZ5c5K0Te3mbsdvd1Z5tdC16z2fPrwwGiagcRFFyRhLhdRT6+36Nr2Hbp0oUvvviC6Ojo3La0tDQuX75MWFhYbts999zDkSNHADh27BihoaG526pVq4aqqpw8edJjW/7n/tbt9L1TXl6KxwF6c8f28XZvb9LIwMhBRka+5iDyfjvTPnTSo7OB0r7aAfLWdCfVQxSe6WokupaBl4ebCAtV+GSx/p8Ce1kUbDb3wMiry/2AfjDWxOjBZoaNsxIam8n/PrTzzFPm3LomTbMTFmKgbzczMRFGxo6wUDPUwMefea4l6sHLyzNUbXatVu8C5mzUICMvvOag1v023v/QSc/ORkrnXFBNme4gNEShd1cT0bUMvDLcRI1QhXmLb/3bDUWlpM6ZzerAbDa5tVlyQtZqLXg8zZpHsnfPSVIupxf5+H6PrmFbuXJlj7ab66/ev9mzfXx8yM7Ozt3u4+OTu01RFCwWC1lZWR7bbr5OVlZWgT/nz/a9U3cFwPX0vIMVtCsdiwX8ynr2f7aXkb1bzHy/1kz8Au2y4+4q2rbEgy5qhrofFNG1FM6c1f8q6a5KimddKSpeFm3ZJL+BvSwc2lKKXet8+HKh9p4HVdVq2XfQSXio+24XE2HgdDHUBVA5oIDarmhXuwXV9lwvE4lbLGxfa2HlAu2SOLCKVlviQbWAOTNw+mzRjf9WSuqcpVxOp3QZb0ymvPGUr1gam9VBWlrBx3KD2FC2fXtYryHeUrH/NsLNALRarbltWVlZlCpVKnf7zeAFbd3XZrPh6+vrsQ0gOzs797n5f86f7XunIsIVzGb4aV/eTrhnr0p0LQWTyf0gXLPeyRtTHJhNCgH+Cqqq8s02F43qa1NSOUDh16PuO/PxkyrVAvVfJ4uqacBshj378m4bf9zrJCbC4FHXyvUOxk6xYjYrVPI3oKrabWlsfe3qo3KAwqFj7refx5JUgouhLoDIAuZs914XMQXM2er1Tl6fYr/lnFUKoIA5cxEcWPR15FdS5+z40Qs4HE4iY4Jy26JrB3H08HlcTs/wL+vnw92BFUjce0rPYRao2MPWz8+PgIAATpw4kduWlJSUu6wQFhZGUlJS7rbTp0+jqirBwcEe2wBOnDjhtiRx0+30vVM+3god2hh4fYqDfftdfL3FxccLnfTqor3Nl1NUsrO1HaJ6iMKyBBdr1js5lawyZoKTrCzo2Fbr27WDkZXrXKxYpW2f86mT7btUnu5c8LpUUfLxUej0mIlXJ1v5eb+TDVscfLjQTu8u2tX4pRQXWTl1hYUoLIl3sHK9g5NnXLw03kZmFnRuq936Pd3RTPxaB8tW2Tl5xsXMT238sMtJr05m3euCvDl7LXfOnHy00EmvLtr7/Ns5C82Zs9U5c/bKBAeZWSpP5sxZt5w5i8uZs9mfOti+S6WHzFmhsVodbFybyLBR/yY8oiqxjWvQqVsj4nPWY8tX8MViyVtmCKleCbvdSfLpK7qPNb9iD1uAdu3aMWPGDFJTU0lOTmbu3Lm0a9cOgPbt2xMXF8evv/5KRkYG7777Li1btqRUqVK0bNmSX3/9lbVr12K325k7dy4Gg4GGDRt6/Izb6ftXjHnBSO1IAz0GOnhtkoMh/Y20aaUdbLH/tvPlRu0KITLcwH9fNfLuTCdtu9q5eFllwSwzpXy0q4VHWhiY+KqRjxe5aNvVzvpvXMyfYSI0pHiuAF973sK9kUa6DMjmlf/aGN7fQrtW2k5dr3UWqzdo65JR4UamjLXw1gwbrbtmceGyypLZ3rl1tWlhYvKrFj5caKd11yzWfuNk8Uxvwu4pvl1x7AsmakcqdB9oZ+wkB8P6G3ksZ87+9W8ba9zmzMQ7Mx206Wrj4mWVRbMsubU92sLIxFdNfLzISZuuNr76xsWCGWZCQ4qntpI6Z7OnbeTwofO8Pf1phr/4KIs+2cqWTQcBWL7mebd/4FC+gi8ZN7JRi+/fzORSVFX/YezcuZPBgweze/duQFtCmDx5MuvXr8flcvHUU08xYsQIFEWb7MWLFzN37lyuX7/O/fffz8SJEylbVlt42rVrFxMnTuTUqVPUqFGD//znP9SqVQuA1157jXPnzvHxxx//Yd+bkpOTad68OV8useWun5YUXkrxXD0WNbuq/wdQejArpj/u9A/VukPP4h5CkXA4b3DuWjybNm0iMNB9/ahYwvbvTML2n0fC9p/n/2PY/i2WEYQQoqSTsBVCCB1I2AohhA4kbIUQQgcStkIIoQMJWyGE0IGErRBC6EDCVgghdCBhK4QQOpCwFUIIHUjYCiGEDiRshRBCBxK2QgihAwlbIYTQgYStEELoQMJWCCF0IGErhBA6kLAVQggdSNgKIYQOJGyFEEIHErZCCKGDkvv1nX+RDSfWEvbFwyX123WNilwziL8/2UuFEEIHErZCCKEDCVshhNCBhK0QQuhAwlYIIXQgYSuEEDqQsBVCCB1I2AohhA4kbIUQQgcStkIIoQMJWyGE0IGErRBC6EDCVgghdCBhK4QQOpCwFUIIHUjYCiGEDiRshRBCBxK2QgihAwlbIYTQgYStEELoQMK2kNlsKq9PdBH7sIumrV3MXXDrL43csUvlyadd1G/q4ul+Ln45kNe3ZTsXUQ08H2P/49KjDA9Wm8roCVaim2VwX6tMZs233bLv9z86eaRbFuGNM+jQJ4u9B5xu29d94+DhJzMJb5zBE32y2HfQeYtX0ofVpvLyBBsxzbKo3yqL2fPtt+z7/Y9OHu2WTUTjLDr2sbLvgPt8fPWNk+ZPats79LGSeLB45gtK7pyZzUZGjH6UL74aybLVI+jcPbbAfu980IONP4z1eLw1/WmPvt2eaczo19sX6bglbAvZO9NU9ibCxzMU3hijMGeeytoNnoF7PEnluWEqsf+CuAUKDzVV6DtY5cJFre+y+Qrfrst7TH5TwWyGrp0UvUsCYOJUG7sTnXw2y5tJYyxMm2tn5XqHR7+jSS56DM2mSSMjaxf50PJBI10HZnP+ohY6h4+7GDrWynM9zaxf4kNUuIFnhmeTkVl832T836l29iS6+GyWF/8dY2H6XAerblFbr6E2mjQysmaRFy0fNNBtoJXzOXN25LiLYWNtPNfTxFdLvIgKV+g93FpstZXUOes/pDmRMYGMHr6YqW+tpdszjWnWItKj35uvxNH5sfdyHy8NXYTD4eSLpTvd+j3UMoqefZoW+bj/NmG7YsUKoqKiqFu3bu4jPj4em83GuHHjaNiwIY0aNWLOnDluz1u4cCFNmzalbt26jBo1iszMzFv+jNvpeycys1RWJMDLLyhERSg8/KBCnx4Kny333CmXrlCJioCRQw3cE6LQt6dCnRhYEqf1rVBeIcBfe5QuDVNnqgzoq72u3jKzVD5LcPDGSC9qRxhp3czEgJ5m5i/zvAJcEGcnJsLAmGEWQkMMDOxloV5tI/OXawf5dzuchAYbeKqdmZAgAy8PsZCSqgVVccjMUlmS4OT1kWZiIgy0ambkuZ4m5i/zvHJbGOcgOkLhlWFmQkMMDOhlpl5tAwtya3MRGqzQuZ2J4CADo4eYc2rTP5RK6px5e5t5tF1dZk3dyNHDF9i+9QjLF2+nfccGHn3T07O5mpqR++gz8CE2rk1kx/dHATAYFYaNeoSRYx7j3NmrRT72v03YHjx4kN69e/Pzzz/nPp544gmmT59OUlISGzduZMWKFcTHx5OQkADA1q1bmT17NnPnzmXbtm3YbDbGjx9f4OvfTt87dfgI2GxwX528tvvqwP6D4HC4H3DJZ+HeGPfnh9eEfb94vu6iJaAo0Nvz7kcXB4+4sNmgQZ283aVhHSP7Dro86jqdrHJfbffdKrKmgT2/aOFV3g+On3Sx82cnLpfK8lUOyvhCSLXi2RVv1lb/N7U1qGMg8U/WFlHTwE+/aKGj1abyY05tcauclPGFe6rpf4IsqXNWPawyZrOJ/Ymnc9v27ztDzYgqGIy3fp8fahlFULA/8+Z8m9vm42MhKLgiQ/t9wqH9yUU5bOBvFLYHDhwgIiLCoz0+Pp4BAwbg5+dHYGAgffv2ZenSpQAkJCTQsWNHatSoga+vLyNHjmTNmjVkZGR4vM7t9L1Tl6+AX1nw8sqb9IoVwG6Hq9fc+1asABcvubedP+/Zz2ZT+XSxSr9eitvr6ulSikq5suD9m5/vX1HBZocrV90PXP+KSu5SyE3J512kXtPa2rYy0aKJkSf7ZVO9USYTptqYMdmL8n7FVRu/U5t7X60297az59Xc2h5rZaR5EwOd+tkIa5TNxKl2PphsoVwx1FZS56yCf2nS07Kw2/LuPK6l3sBiMVGunO8tn9e15wOsid/Dtat5x3vGDSsvDl1E0vFLt3xeYfpbhK3T6eTw4cOsXLmSxo0b07JlSz788EOuX7/O5cuXCQsLy+17zz33cOTIEQCOHTtGaGho7rZq1aqhqionT570+Bm30/dOZWeDxeLeZjFr/7Xl+2zikVYKX2+GDd+oOBwqW7apbP4O7PmW1NZ/DSrQ/rFCG+Zty8pWsVjcD6zcuvLdlbZrZWTdZidrNzlwOFQ2bXWwcYsTe06/62kql66ovDHSwur53vTpamb4WCsnzxTPMkJ2tuoxZ165tbkHULtWRr7a7GTtJmdObc58tWkn3NdHmlk534veXU2MGGvjVDHUVlLnzNvbjD3fQWKza8FrNhsLfE5U7SCCgiuSELeryMf3e0zF+tNzpKamEh0dzeOPP84HH3zA8ePHGTRoELachPL29s7t6+PjQ3Z2NgCZmZn4+PjkblMUBYvFQlZWlsfPuJ2+d8rL4hmqN3fs35QAwAONFIYPgpdfU7HbISIcunaGH3e791u3UaXVw+DjXTxXfgBeFgWbzT14btaVf1wPxpoYPdjFsHFW7HaIrmXgmafMfL9LOyAmTbMTFmKgbzftyI+JMLL3gJOPP7MzYbRX0ReTj1abe5v1FrU1jTXy0mATI8bZcmpT6PWUiR9yaps8zU5oiEKfbtphFRNhYN8BFx9/5mD86HyJXsRK6pzZrA7MZvfYsuSErNVa8G+RNGseyd49J0m5nF7k4/s9f4sr24CAABYtWsSjjz6KxWIhIiKCp59+ml27tDOR1WrN7ZuVlUWpUqUA9+AFUFUVm82Gr6/n7cTt9L1TlQIgLd39iijlina161fWs3/fngo7v1X45kuF5Qu0qahaJW+7zaby425o8VDxBS3AXZUUruer63KKipdFuwXPb2AvC4e2lGLXOh++XKid4IKqajXsO+gkPNR9t4uJMHD6bPF8sl25ErdV24BeZg5s8WbnOm9WL9TOoIG5tbk8aouOUIqltpI6ZymX0yldxhuTKW885SuWxmZ1kJZW8IVTg9hQtn17WK8h3tLfImyPHj3KtGnT3NrsdjteXl4EBARw4sSJ3PakpKTcZYWwsDCSkpJyt50+fRpVVQkODvb4GbfT907VCgezGfYm5rX9tBcia4HJ5B6YazeoTHjLhdmk/caBqqps2QYN6+X1O3IMrPk+cCsOUTUNmM2wZ1/ebeOPe53ERBg86lq53sHYKVbMZoVK/gZUVbstja2vXX1UDlA4dMz99vNYkkpwYPGcUAqqbddeF9EF1LZqvYNxU2w5tSk5tTn/lrWV1Dk7fvQCDoeTyJig3Lbo2kEcPXwel9Mz/Mv6+XB3YAUS957Sc5gF+luEbdmyZfnkk09Yvnw5LpeL/fv3s3DhQjp06EC7du2YMWMGqampJCcnM3fuXNq1awdA+/btiYuL49dffyUjI4N3332Xli1b5l75/tbt9L1TPt4K7dvA+CkqiQdUvtmi8ukilaef0nbKyykq2dnaDnFPMKxI0EL3dLLK6xNVsrLg8bZ5r3f0ONxdBUr5FO+VrY+PQqfHTLw62crP+51s2OLgw4V2enfRbisvpbjIyqkrLERhSbyDlesdnDzj4qXxNjKzoHNb7dbv6Y5m4tc6WLbKzskzLmZ+auOHXU56dTIXW21PPmZk7GQ7e/e72LjFyUcLHfTuYsypLW/OQkMMLI13smq9g1NnXIwebycrCzq11fp272giYa2T5au07bM+tbN9l4uenfRfrSupc2a1Oti4NpFho/5NeERVYhvXoFO3RsTnrMeWr+CLxZL3fodUr4Td7iT59BXdx5qf8Y033nijuAdRunRp7r33Xj788EOmTJnCt99+y3PPPUeHDh2oX78+hw4dYvz48Sxbtoz27dvTv39/FEUhJCQELy8vJkyYwOzZswkKCmLChAl4eWnrSG3atCE9PZ369ev/Yd+b0tLSWLBgAV2edFCm9O3X8q8GcOgwvPcBbP8R+j+j0OkJLSwbPqhSLUghIly7mq1yF3wwW+XTxVC2DLzzX4WAinnB+v0OSD5H7vP/Ki/lzg+OB+obOXBYZdJ0G1t3uhjc20L3Dtrr1WqSSUiQQlS4kUr+Bu6+S+Hd2XY+XGTHr6zCjEleVKqonddrVjdQtbLCnIV2Zn5qJ/UavD/ei9qRBX+48Weo/LXb2fvrGzhwWGXydDtbdzoZ1NtEt5zaIptk59RmoJK/klObg48WOfArq/DBJAsBHrU5mPWpg9RrKlPHW+64NoW/Nu9/5zlbtOzeO37u3j0nCatZhX6DHqZeg+osXfQD61btBWD1ptGcS07l+FHt10ZqRd1N3XohLF+843df84Gm4SgGhe+3/LXlBpdqIz37V3r16kXZsu7rNYqqqsX3T3f+hpKTk2nevDnxS7KoelfJemvKGnz+uNM/kIvi+yexRcnw97jxLBKtO/Qs7iEUCYfzBueuxbNp0yYCAwPdtpXc2RRCiL8RCVshhNCBhK0QQuhAwlYIIXQgYSuEEDqQsBVCCB1I2AohhA4kbIUQQgcStkIIoQMJWyGE0IGErRBC6EDCVgghdCBhK4QQOpCwFUIIHUjYCiGEDiRshRBCBxK2QgihAwlbIYTQgYStEELoQMJWCCF0IGErhBA6kLAVQggdmIp7AH9X550qTmfJ+irzqBJ6anWqJfSrzJUSOmH/T8lsCiGEDiRshRBCBxK2QgihAwlbIYTQgYStEELoQMJWCCF0IGErhBA6kLAVQggdSNgKIYQOJGyFEEIHErZCCKEDCVshhNCBhK0QQuhAwlYIIXQgYSuEEDqQsBVCCB1I2AohhA4kbIUQQgcStkIIoQMJ20Jms6m8P0nlyZYqXR9ViVt46+8x27tbZXBPlccfUnnhWZXDB937HvxFZWhvlXYPqgzqoZL4U/F9J5rVpjJ6gpXoZhnc1yqTWfNtt+z7/Y9OHumWRXjjDDr0yWLvAafb9nXfOHj4yUzCG2fwRJ8s9h103uKV9GG1qYyZaKfOQ1YatrYyZ77jln1/2OWibXcb0U2sdOprY98B9+8/W7/ZSatOOdv72Eg8WHzfj1ZS58xsNjJi9KN88dVIlq0eQefusQX2e+eDHmz8YazH463pT3v07fZMY0a/3r5Ixy1hW8g+ng4Hf4FJ02HYy7DkE/h2o2dInk5SGTsC7msI0z+F2CbwyhC4fEnre/miyqvDoU49mL0I6sfCf0bDtavFE7gTp9rYnejks1neTBpjYdpcOyvXe4bS0SQXPYZm06SRkbWLfGj5oJGuA7M5f1ELncPHXQwda+W5nmbWL/EhKtzAM8OzycgsvhPJ5Ped/LRPZeFMMxNfMTFjnpPV6z3D5FiSi95D7TzwLwOrFppp0dRAj0F2zl/Uxn7kuIsRYx3072HkyyUWIsMV+o6wF1ttJXXO+g9pTmRMIKOHL2bqW2vp9kxjmrWI9Oj35itxdH7svdzHS0MX4XA4+WLpTrd+D7WMomefpkU+bgnbQpSdpfLVKnhuBNSopRDbVOHJp2FVnGffNZ9DWC3oO0QhKFihUw+FiNqweoW2feVyuCdM2141SKH3QKhcBY4d1rcmgMwslc8SHLwx0ovaEUZaNzMxoKeZ+cvsHn0XxNmJiTAwZpiF0BADA3tZqFfbyPzl2kH+3Q4nocEGnmpnJiTIwMtDLKSkakFVHDKzVJYmOBk70kRMhIGWzYw828PIguWeYbsozkl0hMLLw0xUDzHwXC8T99VWWBin9d26w0X1YIVO7YwEByq8OMTElVQ4ekL/UCqpc+btbebRdnWZNXUjRw9fYPvWIyxfvJ32HRt49E1Pz+Zqakbuo8/Ah9i4NpEd3x8FwGBUGDbqEUaOeYxzZ68W+dj/MGxtNhtLlizh+vXrbu3z5s1j8eLF2Gy3vjW5E4mJicTG5t0W2Gw2xo0bR8OGDWnUqBFwnrrYAAAgAElEQVRz5sxx679w4UKaNm1K3bp1GTVqFJmZmbd87dvpeydOHAW7DaLvzWuLuheOHgKnw/2AO38OIqLdn189DA79ov153x5o/FDeNkVRmLFAoX4jpVDH/GccPOLCZoMGdfJ2l4Z1jOw76MKRr67TySr31XbfrSJrGtjzixZI5f3g+EkXO3924nKpLF/loIwvhFQrnvP+oSNqTm1572v9OgZ+Oah61nYW6sa4j7NWDQM/J2qhU95P4fhJlR9/duFyqaxY7aS0L4QEyZwVluphlTGbTexPPJ3btn/fGWpGVMFgvPX7/FDLKIKC/Zk359vcNh8fC0HBFRna7xMO7U8uymEDfxC26enpdO/enUmTJpGUlOS27dKlS7zzzjv06tWLGzdu/OWBqKpKXFwcffr0wW7PO/tOnz6dpKQkNm7cyIoVK4iPjychIQGArVu3Mnv2bObOncu2bduw2WyMHz++wNe/nb53KjUFypQFi1fepJevAHY7XLvm3rd8BUi57N526QKk5ZzTzp8FHx+Y/JpKl0dUXuivcmh/8dy2XUpRKVcWvH9Tl39FBZsdruRb1vCvqHDhontb8nkXqde0tratTLRoYuTJftlUb5TJhKk2Zkz2oryf/oEEebV5udUGNjuk5psz/wpw4ZJ7befOq1zN6demlYHmTQx06W8nPNbGpKlOpk8yU64Yaiupc1bBvzTpaVnYbXl3HtdSb2CxmChXzveWz+va8wHWxO/h2tWM3LaMG1ZeHLqIpOOXinTMN/1u2M6cOZPs7Gw2bNhAnTp13La9/PLLrF69mtTUVI+rzTsxbdo0lixZwsCBA93a4+PjGTBgAH5+fgQGBtK3b1+WLl0KQEJCAh07dqRGjRr4+voycuRI1qxZQ0ZGhsfr307fO5VtBbPFve3m3+35bgAebAnffwvbvlFxOlR2fq+yYys4cs4zmZkwbybUjIAJUyE8CsYMy1vT1VNWtorF4n5gWczaf2357krbtTKybrOTtZscOBwqm7Y62LjFyc3z5/U0lUtXVN4YaWH1fG/6dDUzfKyVk2eKZxkhOxss+ebMYtZqzX/T1ra1kfWbXazb5MThUPlmm5Ovv3Nhy1kGTUuDy1dUxo00Ej/fzDNdjbwwzs6pZJmzwuLtbcZud193ttm14DWbjQU+J6p2EEHBFUmI21Xk4/s9vxu2GzZs4OWXX+auu+4qcHtgYCAvvvgi69ev/8sD6dKlC1988QXR0Xn31mlpaVy+fJmwsLDctnvuuYcjR44AcOzYMUJDQ3O3VatWDVVVOXnypMfr307fO2WxeIbqzb97e7u31/uXQu8B8Nab0LYpLPoY2j4JpXJOzkYjNLgfOnRVCAtXeG6EQuUqsGldoQ33T/OyKNhs7oFx84D18XY/oB+MNTF6sJlh46yExmbyvw/tPPOUmdK+Wr9J0+yEhRjo281MTISRsSMs1Aw18PFnnmuJevDy8gxVm12rNf+cNWlkYNQgIy+85qDW/Tbe/9BJz85GSufM2ZTpDkJDFHp3NRFdy8Arw03UCFWYt/jWv91QVErqnNmsDsxmk1ubJSdkrdaCx9OseSR795wk5XJ6kY/v9/xu2KakpBASEvK7L1CrVi0uXfrrl+GVK1f2aLu5pur9m73ex8eH7Ozs3O0+Pj652xRFwWKxkJWVVeBr/dm+d8o/AG6kg92et5NfTdWubsuU9ezfqYfCF5tg0WqY/om2Y1euom2r6A9Bwe797w6CyxcKbbh/2l2VFK6n54UQwOUUFS8LlCugroG9LBzaUopd63z4cqH2ngdV1erbd9BJeKj7bhcTYeD02eJZIqkcUEBtV7QTZ0G1PdfLROIWC9vXWli5QLskDqyi1ZZ4UKVmqHuQRdcycPps0Y3/VkrqnKVcTqd0GW9MprzxlK9YGpvVQVpawcdyg9hQtn1bDJ8s5/O7YXvXXXf94ZXfqVOn8Pf3L8wx5boZjlarNbctKyuLUqVK5W6/GbygrfvabDZ8fT3Xbm6n752qXhNMZjiYmNe2fx/UCAejyf0g/Hajyox3VEwmhQoVFVRV5cfvoXY9bXtEtPtvHqiqyplTeWGsp6iaBsxm2LMv77bxx71OYiIMmPLVtXK9g7FTrJjNCpX8DaiqdlsaW1+7+qgcoHDomPvt57EkleDA4lmzjQxXMJvhp315wbF7r4uYWopHbavXO3l9ih2zSSHAX5uzb7a5aFRfO4wqBcCvR90D6PhJF8GBRV9HfiV1zo4fvYDD4SQyJii3Lbp2EEcPn8fl9Az/sn4+3B1YgcS9p/QcZoF+N2wfeeQRpk+ffsvfOLDZbEyfPp1mzZoVxdjw8/MjICCAEydO5LYlJSXlLiuEhYW5fXB3+vRpVFUlODjY47Vup++d8vZWaPEozHgbDh9Q2f6dyueLoX1nbXvqFRVrtrZDBAXDVyu10D2XrDL1v9r6Yas2Wt/Hu8DObRC/VOXcGZV5MyDlIjz870Ib7p/m46PQ6TETr0628vN+Jxu2OPhwoZ3eXbRFwEspLrJy6goLUVgS72Dlegcnz7h4abyNzCzo3Fa79Xu6o5n4tQ6WrbJz8oyLmZ/a+GGXk16dzPoXhnZL3aGNgdemONi338XXW5x8tNBJry5a0FxOUcnOqS00RGFZgovV652cSlZ5ZYKDzCyVJ9tqh1G3DkZWrnMRt0rbPvtTB9t3qfToXPBaYpHWVULnzGp1sHFtIsNG/ZvwiKrENq5Bp26NiM9Zjy1fwReLJW+ZIaR6Jex2J8mnr+g+1vyMb7zxxhu32njvvffy2WefsXz5ckwmE4qikJ2dzZkzZ9i0aROvvvoqWVlZTJ482e0W/a84e/Ysa9eu5dlnnwW0pYw1a9bQrFkzrly5wptvvknnzp2JiYnB29ub6dOnc//99+Pj48P48eMJCwujbdu2Hq/7Z/umpaWxYMEC2nSw41v69sd/b304fkT7cOvnXfBUT3jkce0K4ImHoWoghNbUrmYr3QULPoTPP4MyZeCV8VC+otbXP0AhNBziFsGST7UgHv0mBFe/86uJSsY7PzgeqG/kwGGVSdNtbN3pYnBvC907aK9Xq0kmIUEKUeFGKvkbuPsuhXdn2/lwkR2/sgozJnlRqaIWSDWrG6haWWHOQjszP7WTeg3eH+9F7cg7DyQXf+2DmvsbGDh4WOWtD5xs2+liYG8jXZ7QDtiYpjaCgxQiww0E+CtUvUvhvTkOPl7kxK8sTPuvhYCcOatR3UCVuxQ+Wuhk9qdOUq/B/8abiYm4s1+RMip/7Ver/s5ztmjZvX/c6Rb27jlJWM0q9Bv0MPUaVGfpoh9Yt2ovAKs3jeZccirHj17U6oy6m7r1Qli+eMfvvuYDTcNRDArfb/lryw0u1UZ69q/06tWLsmXd12sUVVV/d+Hlxo0bvPPOO26f3KuqSrly5Wjfvj2DBg3Cz8/vLw3wt3bu3MngwYPZvXs3oC0hTJ48mfXr1+NyuXjqqacYMWIEiqLt4IsXL2bu3Llcv36d+++/n4kTJ+YW2aZNG9q2bcuAAQP+sO9NycnJNG/enJmLMql0V/H9q6aiEGUuVdxDKBJ2Vf8PoPRgVkx/3OkfqnWHnsU9hCLhcN7g3LV4Nm3aRGCg+/rRH4btTTabjTNnzpCWlkb58uUJDg7ODbySRML2n0fC9p/n/2PY/unZtFgsbr86JYQQ4s+T/zeCEELoQMJWCCF0IGErhBA6kLAVQggdSNgKIYQOJGyFEEIHErZCCKEDCVshhNCBhK0QQuhAwlYIIXQgYSuEEDqQsBVCCB1I2AohhA4kbIUQQgcStkIIoQMJWyGE0IGErRBC6EDCVgghdCBhK4QQOpCwFUIIHZTcr+/8i07aK3DdVrLORWWUC8U9hCJR2ehd3EMoElbVXtxDEIWoZKWJEEL8TUnYCiGEDiRshRBCBxK2QgihAwlbIYTQgYStEELoQMJWCCF0IGErhBA6kLAVQggdSNgKIYQOJGyFEEIHErZCCKEDCVshhNCBhK0QQuhAwlYIIXQgYSuEEDqQsBVCCB1I2AohhA4kbIUQQgfyHWSFzG5TWfF+Oj9vtmKyKDzc2YcW3XwL7Ht4j42EmTe4lOwkMMxEhyGlCY4we/S7nOxgUu9UBr5Vjhp1LUVdQoFsNnjvHYXN34DZDF26qXTvUXDfPbvhg2kKZ05DjRow7HmViMi87ft/gffeVThxAqpVgxEvqNS9T586CmK1qfznbSfrvnZhsUCfbkae7WUssO/2XS4mTXVy8rRKRE2FV18wUjsq75plw2YX7850cP4C1KqhMG6UkZjI4rmmKal1mc1GBr/QmqYPRWC3O/l86U6WL97u0e+dD3pw733BHu0/7znJS0MXubV1e6YxQcEVmfLmyiIbt1zZFrKVs26QtN/OkPfK0WVkGdYvyGTPpmyPfhdOOpj14jVq1bfw0kfliXnAwgfPX+PqJadbP1VV+eytdOxWvSoo2IzpCr/8AlOnq7z0ssqn8xS+3uDZ72QSvDBcoUFDmDtfpXFTlWGDFS5d1LZfvAgjhinUqw8LF6s0ioVXXlK4elXfen5ryvtOftqnsmCmifGvmJgxz8ma9U6PfseSVPoMddD4XwoJC800b2qgxyAH5y+qABw57uL5sQ769zCyeomZyHCFfiMcZGSqepcElNy6+g9pTmRMIKOHL2bqW2vp9kxjmrWI9Oj35itxdH7svdzHS0MX4XA4+WLpTrd+D7WMomefpkU+bgnbQmTNUvlhdRYdhpahWriZ2k28aN61FN99keXRd2tCFkHhJtoPLE3laiZadPPlnmgzW+Pd+25bmYXLpVcFBcvKglUrYfjzKrUioMmD0L2HyudxikffLz5XCK8Fg4aoBAdD9x4QUxs+X6H1XbFcoUaYtj0wCAYMUqlSFY4c1rsqTWaWyrIEF2NHGomOMNCymYFnexhZuNzzTV8c5yQqQuGlYSaqhyg828vIfbUVFsVpAbZth0r1YIUn2xkJDlQYNcTIlVQ4ekL/UCqpdXl7m3m0XV1mTd3I0cMX2L71CMsXb6d9xwYefdPTs7mampH76DPwITauTWTH90cBMBgVho16hJFjHuPc2aI/2/+jwjYxMZHY2Njcv9tsNsaNG0fDhg1p1KgRc+bMueVzb6fvnTp7zIHDDqExeUsBobXNnP7VjtPhvmOmnHNyT5T7ksHdoSaSDuR9ffXVi07WfZJB11FlCn2st+PYUbDboPa9eW2174VDh8DhcO977ixEx7i3hdWAA/u1P+/ZDQ8+nPdeKAp8skDlX42KaPB/4NcjKjYb1K+Td+KoV0ch8aCKI9+cnTmrUjfG/QQTUUPh50StX3k/OH5SZdfPLlwulc9XuyjtCyFBnielolZS66oeVhmz2cT+xNO5bfv3naFmRBUMxluP56GWUQQF+zNvzre5bT4+FoKCKzK03ycc2p9clMMG/iFrtqqqsmLFCqZMmeLWPn36dJKSkti4cSPp6en069ePypUr8/jjj3u8xu30vVNpV5yUKqtg9sqb9DLlDTjscOOaCz//vPWyshUMXLvsfpWRetFJxvW8tqXvpNOsUykCAgteZ9NLSgqULQteXnltFSqA3a5w7ZqKv797++VL7s+/cB6uXdP+fO4slPKBN8Yp7N4FgUEwZJjqEdB6uZQC5cqC12/mzL+igt0Oqdeg0m9q86+gcCFfbWfPw9Wc2h5tZWDTVhdd+zswGsGgwOz/mSjnp38oldS6KviXJj0tC7stbznkWuoNLBYT5cr5knrlRoHP69rzAdbE7+Ha1YzctowbVl7Mt3ZblP4RV7bTpk1jyZIlDBw40K09Pj6eAQMG4OfnR2BgIH379mXp0qUFvsbt9L1TNquKyey+A5os2t8ddve+9z3sxb7vrOz9NhunQ2X/diu/fG/N7bfzqyyuX3HRvEupQh3jnbBmgznf53I3/263ubc3b6my5VvY/I121fvDNti2Na/+zEyYNUOhVqTK/95XiYzS1nBvrunqLStbxZKvNkvODYctX21tWhvYsNnFV5tcOBwqm7e52PSdC3vOlWJaGqRcgbEjjXw+30SvrgZGjXNwKln/2+2SWpe3txm73f12ymbXgtdsLviiJKp2EEHBFUmI21Xk4/s9/4gr2y5dujB8+HB27sxb2E5LS+Py5cuEhYXltt1zzz0cOXLE4/m30/evMFsUHHb3HdBh0/5u8c53m9bQi7b9fVkwIQ2HA4JqmmjaoRRHfrKRluoiYeYNBr5VDqNJ8ViC0JvFyzNUb/7d29u9/V+N4LmBKv95Q8Fhh5rh0LGTtnwAYDRC7P3Qpav295rhKrt+VPhqHfR8pkjLKJCXl+IRPracE4NPvtqaNDIwcpCRka85sNshqpZCj84Gtu/W5uet6U6qhyg801U76KNrGdh3wM4ni528MVrfQ62k1mWzOjCb3X+mJSdkrVZ7QU+hWfNI9u45Scrl9CIf3+/5R4Rt5cqVPdoyMzMB8P7N0e7j40N2tucn/7fT96/w8zeSma7isOdd4aalujBZoFQZz1uuFt18eahzKTKuuyhb0UjCrBtUvMvIoZ1WMq6rvD/8mlv/WS9eo3UvX1r3KPhXyYpKQACkp4Pdrv3aF8CVK2CxqJQp69m/ew94qqvK9etQsaL2mwxVqmjb/P0hOMT95BEUBBcvKoD+J5W7AuB6OtjsKpacObt8Rbsq9Cugtmd7Gend3cC1axDgrzDlfQd359SWeNBF1w7uV1fRtRROnJS6CkvK5XRKl/HGZDLgcGhLbuUrlsZmdZCW5vlBNECD2FDiFu/Qc5gF+kcsIxTEx8cHAKs173eisrKyKFXK87b7dvr+FYE1TJhMkLQ/7wx74hc7QTXNGE3uYbtnUzbL30vHaFIoW9GIqqoc+MFKjbpm7n3Qi3GLK/Dy3PK8PLc8L31UHoCuL5WlcXufQh3zn1GjJpjM8EtiXlviPgivBaZ8p+uvN8C7byuYTFrQqqq2lHBfPe3AjIqBw7/mvReqCqdOQZUqxXP1HhGuYDbDT/vyfv6evSrRtRRM+eZszXonb0xxYDYpBPgrqKrKN9tcNKqvHUaVAxR+Pepex/GTKtUC9V/bLKl1HT96AYfDSWRMUG5bdO0gjh4+j8vpuQ+V9fPh7sAKJO49pecwC/SPDVs/Pz8CAgI4ceJEbltSUpLbUsGd9P0rLN4KDf/tzfL/pXPyoJ1ftlnZtDSTBztqAZl2xYnNqu0QlasZ2b4miz2bsrl81sGSt9KxZqv86xEfvEsZCAg05T78q2pXFeUCDPiW1X/KvL3hkUfh3bcUDh6Ard/BksUKT3bWarlyRVvXBagWAqtXaqGbnAyT/6uQlQ2PPqZtf6qLyvfbYNkSSD6jrd9eugit/617WQD4eCt0aGPg9SkO9u138fUWFx8vdNKri/Y+X05Ryc7W6qweorAswcWa9U5OJauMmeAkKws6ttX6du1gZOU6FytWadvnfOpk+y6Vpzvr/wFnSa3LanWwcW0iw0b9m/CIqsQ2rkGnbo2Iz1mPLV/BF4sl7wogpHol7HYnyaev6D7W/P6xYQvQrl07ZsyYQWpqKsnJycydO5d27dr95b5/RYchZahWy8z056+x9N10/t3Ll3rNteWLV5+4wk/faKkUWMNMlxfLsPrDG0zuc5VrKS6GvlcOLx/9rxb+jGEjVGpFwrDBCm9PUejdV6VFS21bu0cNfP219ueaNWH0GJU5sxSeeVoh5TJM+0Al5+aCiEiYNEVl9SqFHt0U9uyG/72vElCpeOoCGPOCkdqRBnoMdPDaJAdD+htp00oLkth/2/lyo3a7Ghlu4L+vGnl3ppO2Xe1cvKyyYJaZUjlz9kgLAxNfNfLxIhdtu9pZ/42L+TNMhIYUz5yW1LpmT9vI4UPneXv60wx/8VEWfbKVLZsOArB8zfNu/8ChfAVfMm5koxbvxx4AKKr6dxjGn7Nz504GDx7M7t3apy1Wq5XJkyezfv16XC4XTz31FCNGjEBRFM6dO0ebNm346KOPqF+//u/2/a3k5GSaN2/OS594U77yP/pc5OE+rwvFPYQiUdno/cedxN9Ku459i3sIRcLhvMG5a/Fs2rSJwMBAt23/qLDVg4TtP4+E7T/P/8ewLVlpIoQQf1MStkIIoQMJWyGE0IGErRBC6EDCVgghdCBhK4QQOpCwFUIIHUjYCiGEDiRshRBCBxK2QgihAwlbIYTQgYStEELoQMJWCCF0IGErhBA6kLAVQggdSNgKIYQOJGyFEEIHErZCCKEDCVshhNCBhK0QQuhAwlYIIXRgKu4B/F19evZ+TNmlinsYheo/1VcW9xCKRGWjs7iHUCS8FHNxD6Ho7NhX3CMoGiYb3FPwJrmyFUIIHUjYCiGEDiRshRBCBxK2QgihAwlbIYTQgYStEELoQMJWCCF0IGErhBA6kLAVQggdSNgKIYQOJGyFEEIHErZCCKEDCVshhNCBhK0QQuhAwlYIIXQgYSuEEDqQsBVCCB1I2AohhA4kbIUQQgcStkIIoQP5wsdCZlaMDKv5BA9Wuhe7y0Hcme9YenpzgX1j/O5hSI32BPlW4mxmCnOOr2F36pHc7Y39o+kb+giVvcpz/MY5ph9N4Eh6sl6luLHbVD55z87OzU5MZmjTxUS77gV/IeH+PU4WfWDn/BmVkBoGeg4zExqRd14f0SWbC2dUt+dM/sSLkJrFc+632lT+87aTdV+7sFigTzcjz/YyFth3+y4Xk6Y6OXlaJaKmwqsvGKkdlTfuDZtdvDvTwfkLUKuGwrhRRmIii6+u196y8eXXDiwWhf7dTQzsZSmw7/c/Opkw1caJ0y6iahp4baSFOlF578G6bxy8PdPG2QsqkTUNvDHKwr2RBb9HejBbTAye3pemTzbCbnXw+XurWf72qgL7BoVXZeiM/kQ0qkFK8hXmjvmMbV/szN3e6LF69Jv8NJVDAjj+cxJTB37Eyf2nC33McmVbyAaEtSXKL4RRe+fwv8MreDqkBQ9VquPRr5y5NP+t3ZdvLyfS78d3+fbSPsbH9Kayd3kAQnwrMzbqaZad/pZ+u97l6I2zTLq3H97Ggg+WorZ4hp0jv7h4daoX/V+yEP+pgx++dnj0O3vSxaQXbMQ0MDJprhf1GhuYMMzKlUtauNptKpfOqbw528LsVd65j6Dqit4l5ZryvpOf9qksmGli/CsmZsxzsma95zf2HktS6TPUQeN/KSQsNNO8qYEegxycv6jVduS4i+fHOujfw8jqJWYiwxX6jXCQkal6vJYeJk61sTvRyWezvJk0xsK0uXZWrvecs6NJLnoMzaZJIyNrF/nQ8kEjXQdmc/6iC4DDx10MHWvluZ5m1i/xISrcwDPDs4utLoD+b/cgMrYmo1uOZ+qAOXR7tSPNnrrfo5+3rzdTNr5GSvIVBtQZxcoZXzHmsxFUiwgEoGa96ry2YhRffrSRAXVf5OzRC/wn4SWMpsI/kZSYsE1MTCQ2NvaW28+dO0fv3r2pW7cuLVq0YMuWLYU+Bm+DhTZVG/HB0ZUcSU/m+5QDLD29mScCG3v0jfYLAWDJqW84l3WFxac2YXXZiSwbDED9CuGcybzEV+d3cS7rCh8dX0sFSxnu8b2r0Mf9R7KzVDatctJruJnqtQzUb2KkbXcT6z/3DKQNXzioHq7QfZCZqsEG2nU3UzPGwIbPtYP83GkVBQiNMFCuopL7MJqKJ2wzs1SWJbgYO9JIdISBls0MPNvDyMLlLo++i+OcREUovDTMRPUQhWd7GbmvtsKiOO192LZDpXqwwpPtjAQHKowaYuRKKhw9oX8oZWapfJbg4I2RXtSOMNK6mYkBPc3MX2b36Lsgzk5MhIExwyyEhhgY2MtCvdpG5i/X5uy7HU5Cgw081c5MSJCBl4dYSEnVTi7FwbuUF4/2a8Gs5z/l6E8n2L5qN8vfXkn7wY949G3ZsykOu5N3+83i7LELJExfx54N+4iMrQlA5xfb813cduLfX8vZo+eZPnQuoF0NF7Z/fNiqqkpcXBx9+vTBbvfckW564YUXCA8PZ+fOnYwfP57nn3+eM2fOFOpYQktXxWww8sv1pNy2X64lEV42CIPi/lanOTIpbfbhwYDaADzgH00poxfHb5zTttszqFaqEjF+96Cg8EiVBtxwZJGceblQx/xnnDrmwmGH8Np5NYTXNnD8kAunwz1ILp1TqRHtXmu1MANHDmgH5tmTLipVVTAVU7jm9+sRFZsN6tfJG0+9OgqJB1Uc+Wo7c1alboz7uCNqKPycqPUr7wfHT6rs+tmFy6Xy+WoXpX0hJEj/Wg8ecWGzQYM6eXPRsI6RfQddHnWdTla5r7b7nEXWNLDnF+0kotXlYufPTlwuleWrHJTxhZBqxRMf1e8NxuxlYv+2X3Pb9m/7lZoNQjEY3cdU56EYdqzejdORd2Ewrt1kvpr3jbb94Wi2fr4jd1t2RjY9w4Zw8kDhZgOUgDXbadOmsWXLFgYOHMisWbMK7JOUlMT+/fuZN28eFouF2NhYHn74YVasWMHzzz9faGOp6FWGdHsWdlferdpVWzoWg4lyZl9Sbem57YnXTvDFmW28Ft0DVVUxGoy8fWgZpzMvAbD54l5i/aOYVm8ITpcTFyqvJs4j3ZFVaOP9s66lQOmyYPHKC41yFRQcdki7BuX98/r6VVBIzXc+SLmgkn5NO8CTk1QMRpg00srJIy6qVjPQbZCZGlHFc+BeSoFyZcHrN7X5V1Sw2yH1GlT6TW3+FRQuXHJ//tnzcPWa9udHWxnYtNVF1/4OjEYwKDD7fybK+ekftpdSVMqVBe98ddnscOWqSuUA9/YLF90DOPm8i9ScOWvbysTX3zl5sl92bl1z3/OifDHUBVChSnnSU29gt+ZdXF27eB2Ll5lyAWVJvXAtt71qaGWO701i6Ix+PPB4Q1LPX2X+68vY+eVPlCpbCj//sigKTFj9CjXrV+fEvlN8MGweyUfOFfq4//FXtl26dIBEhTwAABM9SURBVOGLL74gOjr6ln2OHz9OlSpVKFWqVG5b9erVOXz4cKGOxctowaa6r4ndDF6zwf285m20UMWnAotOfs2A3e8z59gahtR4nIiy1QAobS5FBUsZPjiSwMDd7/P5ma28Gtmdqj4VC3XMf4bVqmLK91nYzb/b7e4HaWxzIz9ucbJzsxOnQ+WnH5zs2ebEkfO2nD3lIiNdpdUTJl5+x4u7QxQmDLNy6Xzx3JJmZatY8i2DW3Jqs9n+r717j4uqzv84/hqYGS5e8o7kHZDLT9hE2ZT9mS1qmqL0+EkqmvvwtubPfKRr9lvNLKyfj7TdWPOy66abYvtLVzQvCV5SNHPzmllqCkSCyqWVi4YizPX7+2NidKRV0OGg9Hn+xZzznTOfz2HOe86cc+C4To8d5MEn++3sSnfsHe7/p530z+xYftxTLCuD4hKYN8uTj9bqGTfag5dfs3IhT/vDCI6+XMPQ2ddtXwDjBnqyc7+NHelWrFZF+kErew7YqPqi+EOZ4nKJYv4sI9vXejNxtIEZ80zkXqq/wwgWk+t2Zv4xeA1erm9UnyY+jHg5jvKr5bwa+xYHUg7xxpbf07VHAL5NvAF4YclEPtt0mFdjF3K1qIw/7H0d70bebq/7od+z9fPzu+uY8vJyvL1dV56Pjw+VlZVurcVss2DUua7SqpA12Vzf4QkdYzB46FmTsxuA7Ov5dG7kx286P8XcU+8zJTCWizcu81HeQQC+vZ5PWNOOPNuhL0uztri17rsxGh17sbeqeuzl7bpBP9bLk4Qpepa/acZqhS7BOgbF6/nmhONr3IvzjZhN4NvI8bxJLxvIOm3n4E4b8RO1/+z38tJVC9WqMPK5bXt7orcHs17wZNbrViwW6Baq4zcjPTj8hSNM/7DMRkBnHeNHO06uhId68PU3FtZ8aGP+bG03NS+jDrPZNeRv9uX6O3syWs/saXamv2bCYnHUPX6Ugc+PO35nC5daCOrswaQxjiCLCPPkq29s/G2dhQWzveq+mduYK80YvFzXp/HHkDXdMLlMt1lt5Jy+yOpX1wPw3Ve5hPcJY8jzA/ggMQWA3cn7+WTtpwAkTfoL6/PeI3pYT/b/43O31v3Q79nWhK+vLyaT6y+hoqLCZU/XHYpNZTQ2+KDX3TyT2cLYBLPNQpn1hsvYkCYdyLle6DIt61oe/j4tHPObdiD3+vfV53trv2fbvDVcvwbWW/Zir5YoDEZo3KT6+LjnDKzZ482Krd689b4jsVr5OzZwvV7nDFoAnU7Ho508KC2unzPbbVvDD9fAfEtvRSWOvd1HmlYf//w4T746YODzHQa2fODYwNv5O+adOmsnONA1yMJDdVzK1763tm101fsqVngZHYdNbjd1nJFzB3w5vtOHtL/7ANDhUUcvX5+1ERLoGhURYR5crIe+AIrzS2ncvDF6w83Abd62GeZKM2Wl113GlhRc4VJmvsu0vKwC2nRoxQ/FZVjMVi5l3JxvMVv514Vi2nRshbv9LMI2MDCQgoIClz3Z8+fPExQU5NbXyb6ej9Vuo9uPVxoARDTrQta1POzK9StXibmMwMauZzw7+vpRUFHimG8qI6Cxv+v8Rm2c87XUuasHej1knr7ZQ8YpO11CPKpdRXBor5XVSWb0esdVBko5DiV06+H4AHr1t5Vs+7+bu8l2u+JituPYbX0IC9FhMMCXX98MjhNfKcJDq5/ES91tY/7bVgx6Ha1bOXrb9087vaMctfu11pHxrWsAfZer6Nhe+2Ob3YI9MBjgxNc3f2fHvrIREeZRra9tu63Me9uEwaCjTSsPlHIcSoiOcvzO/FrrOJft+v7NzlF0qoe+wLF3ajVb+Y9fBTunhfcJ5dsT57HbXOs8dySLoMgAl2kdw9rzrwtF2G12so5n07XHzfkGLwNtu7Th+1z3n4j+WYRtQEAAoaGhLF68GLPZzJEjR0hPT2fo0KFufR2T3cLu74/zu5DhhDbpwK9adWNkx1+zOe+fADQ3NsH442GF1PzDPNYsgISOMfh7t2CI/+MM9v8lmy59BsDH+YcZ0LYnT/v/kkd9WpLQMYbI5l3Zmu/erzY14eWt48nBnqxOspB91s4XB22krrfy9LOOjfFqicJscoTMox092LfdxqG9Vr7Ps7NykQVTBTw5xDG2x688SV1n5eQhGwUX7Lz/joXrZYqYofVzgbyPt47hsR4kvm3l6zN29h6w87e/2xiX4Ng0iooVlZWO3gI669iw1U7qbhsX8hRzF9ioqID4YY6xo4d7sm2nnU0fO+a/l2zj8HHF2JHa9+bjo2PEUD2vLjJx8oyNTw5YWfl3CxMSHHvjl4vtVPzYV1BnHeu3WNm220ruJTu//18zNypg5DDHe3VsvIEtO6xs+NhC7iU7f0k2c+i4jXEjfvqPWuqaqcLMng8+ZfqfJxPyyyCih0UxYlYcW5btBKC5XzOM3o4D8anv7aF9sD+/XfQc/gF+/NeMIfQYEEHayj0AbEzazrCpg+j/3BO06+rPzPemUHm9kqOpJ9xet04pVX9XJrvR0aNHmTZtGl988QUAH3/8MYmJiZw8eRKAwsJCXnvtNU6ePEnz5s156aWXGDJkSLXl5OXl0b9/f9os6Ie+Ze0PM3h5GJgZEk/f1r+g3FZJysUDbLzkuKZ3f78kFp39B7u/Pw5Ar5ahTOzyNB1821BYWcranN18VnTauaxBbaNI6BiDn3dzcm/8i79mb+fU1fO1rqnKmwHb7vm5pkrF+3+0cPSADV9fiB2tZ+hox8aW8J8V/PdcA7+OdWycn+20smm1lR+uKEIf82DCTANt2zsCyW5TfLTGyqc7bJRdUXTt5sH4mQY6Bt77536UV/XrfWujolLx+kIbu/c5LtWaONaT3451BGRQlJm3Ez2JH+Z4vCXVxtJVNkpKISpSx+v/o3e5tGtzqo2VH9gpKFQEddEx53eePN7j3nrz0t1fmFVUKOYuNLNjn5XGjXQ8P9bAlN84ltmhZzlJiUZGxjkeb0q1sHilheJSxeORnrz5eyNdOtyse+N2C3/9wEJeoaJrgAfzfmekd497/xAZ9Ohj99Wbl4+R6X+ZzBPxvblRdoNNf9rOpj+lArDHvpE/Tviz8zhsWK+uvLBkIgG/6Ejh+cu8/8qHHN7+xc1axv+aMa/G0/LRFmQc/ZYlU1dyKfPerkaw6s0UdMkgPT2d9u3bu8xrMGHrLvcbtg+y+wnbB9n9hu2D6n7D9kF2v2H7oLpT2P4sDiMIIUR9k7AVQggNSNgKIYQGJGyFEEIDErZCCKEBCVshhNCAhK0QQmhAwlYIITQgYSuEEBqQsBVCCA1I2AohhAYkbIUQQgMStkIIoQEJWyGE0ICErRBCaEDCVgghNCBhK4QQGpCwFUIIDUjYCiGEBiRshRBCA/r6LuBBY7M5bh5ou1JRz5W4X3HDun+lU76xviuoG166u495WFn15vouoU5U9VWVI7eSsL1NUVERACVJh+u5Evebw73fevrB1lD7asC6ZNR3BXWqqKiITp06uUyTW5nfprKykjNnztC6dWs8PWUjFkLUnM1mo6ioiPDwcLy9vV3mSdgKIYQG5ASZEEJoQMJWCCE0IGF7DzIyMhg1ahTdu3dn2LBhnDp1qtbjysrKmD59Oj179uSJJ57go48+cs5TSrF48WKio6OJiorirbfewmq1Vlt+cnIyL7zwgvsbrEH9NR13pz6r2O12pk2bRnJycl21ckfu6LPKlStX6N+/P+fOnavrsmutpn1WOXXqFNHR0RpV5x53q7mgoIAJEyYQGRnJgAEDOHDggHbFKVErJpNJxcTEqDVr1iiz2axSU1NVVFSUunbtWq3GzZw5U82YMUPduHFDnT17VkVHR6ujR48qpZRav369Gjx4sCosLFQlJSUqISFBLVu2zLns69evq0WLFqmQkBA1derUh7ZPpZS6dOmSmjx5sgoODlZr1qypk17uxF19KqXUsWPH1KBBg1RwcLA6e/as1q3cUU37VEopu92uUlJSVM+ePVXPnj3rodraq2nNo0aNUgsXLlQmk0kdOnRIRUZGqosXL2pSo+zZ1tKxY8ewWCyMHz8eg8FAbGwsQUFB7Nixo8bjKioq2L17NzNmzMDHx4ewsDBGjBjBhg0bANi6dSvjxo2jbdu2tGjRghdffNE5D2DKlCnk5+czatSoh7rP8vJy4uPjCQ0NJTIyss56uRN39Alw+PBhZs6cWaffNO5HTfsEWLp0KevXr2fq1Kn1UOm9qUnNOTk5nDlzhunTp2M0GomOjqZfv35s2rRJkxolbGspOzubwMBAl2kBAQFkZWXVeFxubi46nY7OnTv/5DJuf25AQACXL1/m6tWrACQlJbF06VJatWrlztZqXH9Nx92tTy8vL3bs2MFLL72EwWCom0buwh19AoSGhrJv3z7i4uLqtuB7VNM+ARISEti8eTPh4eFalXffalLzd999h7+/P76+N/+6JyAggMzMTC1KlD9qqK0bN25Uu37Ox8eHioqKGo8rLy/HaDSi0+lc5lVWVjqf6+Pj45xXtZyq+X5+fu5r6N/Qok+9Xk/Lli3rqIOacUefAM2bN6/bQu9TTfsEbd5f7laTmsvLy39yHVS9H+ua7NnWkq+vLyaTyWVaRUWFy6fl3cb5+vpiNptRt1zifOsybn8DVP18+2vUJS36fBC4o8+HwcNevzvU9zqQsK2lwMBAcnJyXKadP3+eoKCgGo/r1KkTSiny8vJ+chlBQUEuzz1//jytW7emadOm7m7n39KizweBO/p8GDzs9btDYGAgBQUFLjsyWq4DCdta6tWrF0opkpOTsVgspKWlkZmZyVNPPVXjcY0aNWLAgAEkJSVRXl5ORkYGGzdudB7vi4uLY/Xq1eTn51NaWsqyZct45plnGlyfDwJ39PkweNjrd4eAgABCQ0NZvHgxZrOZI0eOkJ6eztChQ7UpQJNrHhqYzMxMlZCQoLp3766GDh2qDh06pJRSasWKFWrIkCF3HaeUUlevXlUzZ85Ujz/+uOrTp49au3atc57NZlNLlixRffr0UVFRUWrevHnKZDJVq2Pp0qV1dumXFn3eauzYsfVy6ZdS7unzVg/ipV9K1bzPKkeOHHloLv2qcnvN27ZtU927d3c+LigoUJMmTVI9evRQ/fv3V2lpaZrVJv8bQQghNCCHEYQQQgMStkIIoQEJWyGE0ICErRBCaEDCVgghNCBhK4QQGpCwFUIIDUjYCiGEBiRshRBCAxK2okEqKChg0qRJdO/enYEDB7JhwwZCQkIAx61Txo0bR2RkJBERETz77LN8+eWXzueGhISQlpZGXFwcERERjB49mry8PN544w169OhB37592bp1q3N8v379WL9+PWPGjCEiIoK4uDiysrJYtmwZvXr1onfv3qxatco5vri4mFmzZtG7d2/Cw8MZMGAAGzdu1G7liHohYSsaHKvVyvPPP4+HhwcpKSnMmTOHJUuWAI7/aTp58mTCwsLYtm0bKSkpNGrUiMTERJdlJCUlMXfuXFJSUigsLGT48OE0btyYTZs2MXDgQBITEykvL3eOf/fdd5k4cSJbt27F09OTsWPHkp+fz7p165gwYQJJSUlcuHABgNmzZ1NaWkpycjJpaWn069eP+fPnU1RUpN1KEtrT7L8wCKGRgwcPqm7duqmSkhLntHXr1qng4GBVXFysVq5cqSwWi3Perl27VGhoqPNxcHCwWrVqlfNxYmKievLJJ5XdbldKOe6bFhwcrDIyMpRSSsXExKj58+c7x69cuVJ169ZNVVRUKKWUslqtKjQ0VKWnpyullFq7dq3Lfa9KS0tVcHCwOn78uDtXg3jAyJ0aRIOTmZlJu3btaNGihXNa1T3OWrZsyYgRI/jwww/JyMggNzeXc+fOYbfbXZbRqVMn588+Pj60a9fOeccJLy8vAMxm878d36pVK+ddATw9PdHr9c7xo0ePZteuXaxZs4bc3FzOnj0LgM1mc9s6EA8eCVvR4Oj1epe7Q9zq8uXLDB8+nMDAQPr27cuwYcMoKSnh5ZdfrraMW3l43PmIW03HK6WYNGkSly9fJjY2lujoaIKCgnj66afv1pZ4yEnYigYnODiYgoICSktLnXu3p0+fBmDPnj0YjUaSk5Ode6pVJ6+UUi73S6sL2dnZHD16lL1799KhQwfAccKu6vVFwyUnyESD07t3bwIDA3nllVfIysri4MGDzhNkzZo1o7i4mE8//ZS8vDw2b97MihUrANfDAnWladOmeHp6kpaWRn5+Pp9//jmzZ8/W7PVF/ZGwFQ2OTqdj+fLlVFZWEh8fz4IFCxgxYgQGg4HBgwczcuRI5syZQ1xcHBs2bGDBggXodDrOnDlT57X5+fnx5ptvkpKSwuDBg1mwYAFjxowhJCSEb775ps5fX9QfuVODaHBKSko4deoUMTExzmk7d+7knXfeIT09vR4rEz9nsmcrGhydTsf06dNZvXo1eXl5nDhxguXLlxMbG1vfpYmfMdmzFQ3S/v37effdd8nJyeGRRx7hmWeeYcaMGRgMhvouTfxMSdgKIYQG5DCCEEJoQMJWCCE0IGErhBAakLAVQggNSNgKIYQG/h+F+tjr7duzzgAAAABJRU5ErkJggg==\n",
      "text/plain": [
       "<Figure size 360x360 with 1 Axes>"
      ]
     },
     "metadata": {},
     "output_type": "display_data"
    }
   ],
   "source": [
    "fig, ax = plt.subplots(figsize=(5,5))\n",
    "heatmap(scores, xlabel='gamma', xticklabels=parameters['gamma'], \n",
    "        ylabel='C', yticklabels=parameters['C'], cmap=\"viridis\", ax=ax)\n",
    "plt.show()"
   ]
  },
  {
   "cell_type": "markdown",
   "metadata": {},
   "source": [
    "#### RandomizedSearchCV"
   ]
  },
  {
   "cell_type": "code",
   "execution_count": 28,
   "metadata": {},
   "outputs": [
    {
     "data": {
      "text/plain": [
       "RandomizedSearchCV(cv=3, error_score='raise-deprecating',\n",
       "          estimator=SVC(C=1.0, cache_size=200, class_weight=None, coef0=0.0,\n",
       "  decision_function_shape='ovr', degree=3, gamma='auto_deprecated',\n",
       "  kernel='rbf', max_iter=-1, probability=True, random_state=None,\n",
       "  shrinking=True, tol=0.001, verbose=False),\n",
       "          fit_params=None, iid=False, n_iter=50, n_jobs=-1,\n",
       "          param_distributions={'C': <scipy.stats._distn_infrastructure.rv_frozen object at 0x0000023DDC1CDB00>, 'gamma': <scipy.stats._distn_infrastructure.rv_frozen object at 0x0000023DDC1CD6D8>},\n",
       "          pre_dispatch='2*n_jobs', random_state=None, refit=True,\n",
       "          return_train_score='warn', scoring='neg_log_loss', verbose=0)"
      ]
     },
     "execution_count": 28,
     "metadata": {},
     "output_type": "execute_result"
    }
   ],
   "source": [
    "parameters = {'C':stats.expon(scale=100), 'gamma':stats.expon(scale=.1)}\n",
    "svc2 = RandomizedSearchCV(estimator=svm.SVC(kernel='rbf', probability=True), \n",
    "                          param_distributions=parameters, cv=3, n_iter=50,  # 50 iterations!\n",
    "                          scoring='neg_log_loss',  # notice the scoring method!\n",
    "                          refit=True, n_jobs=-1, iid=False)\n",
    "svc2.fit(X_train, y_train)"
   ]
  },
  {
   "cell_type": "code",
   "execution_count": 29,
   "metadata": {},
   "outputs": [
    {
     "name": "stdout",
     "output_type": "stream",
     "text": [
      "Best parameters from RandomSearch: {'C': 21.31686030140267, 'gamma': 0.004927323646545876}\n"
     ]
    }
   ],
   "source": [
    "# Best model parameters\n",
    "best_parameters = svc2.best_params_\n",
    "print(\"Best parameters from RandomSearch: {}\".format(svc2.best_params_))"
   ]
  },
  {
   "cell_type": "code",
   "execution_count": 30,
   "metadata": {},
   "outputs": [
    {
     "name": "stdout",
     "output_type": "stream",
     "text": [
      "Average score using 3-fold CV: 0.990785 +/- 0.000566592\n"
     ]
    }
   ],
   "source": [
    "scores = cross_val_score(svm.SVC(**best_parameters), X_train, y_train, cv=3)\n",
    "print('Average score using 3-fold CV: {:g} +/- {:g}'.format(np.mean(scores), np.std(scores)))"
   ]
  },
  {
   "cell_type": "code",
   "execution_count": 31,
   "metadata": {},
   "outputs": [],
   "source": [
    "y_svc2 = svc2.predict_proba(X_test)\n",
    "y_t['svc'] = y_svc2.argmax(axis=1)"
   ]
  },
  {
   "cell_type": "markdown",
   "metadata": {},
   "source": [
    "#### Precision-Recall Tradeoff"
   ]
  },
  {
   "cell_type": "code",
   "execution_count": 32,
   "metadata": {},
   "outputs": [],
   "source": [
    "y_probas = cross_val_predict(svm.SVC(**best_parameters, probability=True), \n",
    "                             X_train, y_train, cv=3, method='predict_proba')\n",
    "y_scores = y_probas[:,1]  # score = probability of positive class"
   ]
  },
  {
   "cell_type": "code",
   "execution_count": 33,
   "metadata": {},
   "outputs": [],
   "source": [
    "precisions, recalls, thresholds = metrics.precision_recall_curve(y_train, y_scores)"
   ]
  },
  {
   "cell_type": "code",
   "execution_count": 34,
   "metadata": {},
   "outputs": [
    {
     "name": "stderr",
     "output_type": "stream",
     "text": [
      "C:\\Users\\User\\Anaconda3\\lib\\site-packages\\matplotlib\\axes\\_base.py:3604: MatplotlibDeprecationWarning: \n",
      "The `ymin` argument was deprecated in Matplotlib 3.0 and will be removed in 3.2. Use `bottom` instead.\n",
      "  alternative='`bottom`', obj_type='argument')\n",
      "C:\\Users\\User\\Anaconda3\\lib\\site-packages\\matplotlib\\axes\\_base.py:3610: MatplotlibDeprecationWarning: \n",
      "The `ymax` argument was deprecated in Matplotlib 3.0 and will be removed in 3.2. Use `top` instead.\n",
      "  alternative='`top`', obj_type='argument')\n"
     ]
    },
    {
     "data": {
      "image/png": "iVBORw0KGgoAAAANSUhEUgAAAZ8AAAEPCAYAAACdhMnXAAAABHNCSVQICAgIfAhkiAAAAAlwSFlzAAALEgAACxIB0t1+/AAAADl0RVh0U29mdHdhcmUAbWF0cGxvdGxpYiB2ZXJzaW9uIDMuMC4zLCBodHRwOi8vbWF0cGxvdGxpYi5vcmcvnQurowAAIABJREFUeJzs3Xlc1NX++PHXrDDsoAgkbqCguaKIUuaWZn0VNdPKzLIol/ypN+2W5jVbtLx1rcz0ulRq6W1xySw0tE3TXMk09w0XQHZkHZjt8/tjYGQEZWcG5jwfDx4zcz7b+/NR5s05n/M5RyZJkoQgCIIg1CO5rQMQBEEQHI9IPoIgCEK9E8lHEARBqHci+QiCIAj1TiQfQRAEod6J5CMIgiDUO5F8BAAMBgOrVq1iyJAhdOrUicjISGbOnMmVK1cA2L9/P6GhoRw/frzc7d944w1GjRpltb9PP/2UqKgounbtSr9+/Zg7dy4pKSm3jWHLli2EhoZa/YSFhfH000+zb9++2j3hUkJDQ/n1118rXG/27NlMnz69zuIo7/w7derEgAEDePfddzEajXV27BIJCQmEhoZy7tw5AAYOHMj69evLXVev17Nhw4ZaPX5+fj6hoaEcPHiwVvaXlpbG448/TufOnXnppZdqZZ9C7VDaOgDBPrz//vvs3LmTf/3rX7Rt25bMzEyWLVvGuHHj2L59O7179yYgIIAdO3bQpUsXq22NRiOxsbFMmjQJMCeeZ599lrS0NP7xj39w9913k5KSwvvvv88TTzzBN998Q5MmTcqNw8vLix9++MHyWavV8tlnnzFp0iS2b99Oy5Yta/3c9+7di6enZ4XrzZ07l7p+LO7W8y8sLOTAgQO88cYbeHl5MXHixDo9flX88MMPfPTRR4wbN87WodzWpk2bSEhIYOvWrXh5edk6HKEUUfMRANi8eTP/7//9P/r3709gYCBdunThww8/JD8/n59++gmZTEZUVBSxsbFltv3jjz/Izs5m2LBhAKxZs4bz58+zYcMGhgwZQosWLQgPD2fVqlVotVo+/fTTO8bi6+tr+WnZsiVz585FpVLxyy+/1Mm5+/r6olarK1zP3d0dDw+POonh1nhKflq0aMGYMWMYMWIEO3bsqPNjV0VDeD49JyeH1q1bExwcfNs/eATbEMlHAEAmk3Hw4EEMBoOlTKPRsHXrVgYPHgzAiBEjSExMLNP0FhMTw3333Wf55d60aROPPPIIPj4+Vuu5ubmxatUqnn766SrFplAoACwJIjQ0lA8//JB77rmH4cOHYzQaiY+PJzo6mq5du1qaqXQ6nWUfZ86cYcKECYSFhdG3b1+WL19uWVa62e3IkSOMHj2aLl260KdPH6vmrlub3fbu3cuYMWPo1q0bAwYM4JNPPrF8IW/ZsoVRo0axevVq+vTpQ69evXjppZcoKCio0rmXUKvVyOU3f11rcr7Hjx/n6aefJiwsjM6dOzN69Gj+/PPPKsVz8OBB5syZw40bNyzNZLNnz+all15izJgxRERE8Mcff5Cens6sWbPo3bs3nTp1YtCgQWzcuNGyH61Wy9y5c+nRowd9+/Yt88eNXq/nP//5D/feey89evQgOjqaS5cuWZbrdDo++ugjBg4cSOfOnRk7dizHjh0DzP9en332GYcPH67VpjyhdojkIwDw7LPPsmXLFvr378+rr77Ktm3byMzMpFWrVri7uwPQtm1bOnbsaPUXuE6nY9euXYwYMQIwNxNdvnyZzp07l3ucTp064efnV+m4cnNzee+99zAajdx3332W8u+//55169bx73//G4PBQHR0NC1atODbb7/l3Xff5ffff2fBggUAZGZm8vTTT9OsWTM2btzIggULWLNmjdWXIJibD6dOnUr//v3Zvn077777Lhs3bmTLli1l4jp8+DATJ05kwIABfPvtt7z44ossX76c//3vf5Z1zp07R1xcHGvWrGHBggXs2rWLr776qtLnDmAymfj555/ZunUrDz30EABFRUXVPt/8/Hyef/55OnTowHfffcc333yDq6sr8+fPr1JcYWFhvPrqq3h5ebF3717CwsIA87/L2LFjWbduHWFhYbzyyitkZmaydu1aYmJiGDhwIK+//jppaWmA+V7hkSNHWLVqFUuXLmXt2rVWx/noo4/YvXs3H3zwAd988w1t2rRh/Pjx5ObmAvDmm2+yefNm5s+fz9atW2nXrh3PPPMMqampzJ07l7FjxxIWFmYVo2AnJEEo9uOPP0pPP/201LFjRykkJES6++67pQULFkgGg8Gyzpo1a6QBAwZYPsfGxkrh4eFSUVGRJEmSlJycLIWEhEj79u2r8vE3b94shYSESN26dZO6desmde3aVQoJCZEGDBggbd++3bJeSEiItHLlSsvnTZs2SQ888IBkMpksZXFxcVL79u2l3Nxcaf369dI999xjiVGSJOn777+XYmJiLPv75ZdfpKysLCkkJET6+uuvLesdO3ZMSkhIkCRJkl555RVp2rRpkiRJ0rRp06SJEydaxb9y5UqpT58+VueSmppqWT516lRp5syZlT7/bt26SR06dJD69esnLV++XDIajTU+3/T0dGnVqlWSXq+3LPvxxx+l9u3bS5IkSdeuXZNCQkKks2fPSpIkSQMGDJC++OKL28YbERFh+fzKK69IQ4YMsVpn3bp10tWrVy2fMzMzpZCQEOnw4cNSbm6u1LFjR+nXX3+1LD969KgUEhIiHThwQNJqtVKnTp2kI0eOWO3zgQcekL744gspOztb6tChg7Rjxw7LMqPRKP3f//2f9P7770uSJEmLFi2Snnzyydtec8F2RIcDwWLIkCEMGTKE/Px8Dh06xNatW/n888/x9fW13OgeNmwY7777LseOHaNr16788MMPPPjgg5YmMW9vbwCys7OrFYOnp6elRiKXy3F1dS3TfAfQokULy/sLFy5w7do1unfvbimTJAmTycTly5e5cOECoaGhVvd1Su5Plebl5cWkSZOYN28eS5cupV+/fgwdOrRMBwuA8+fPM3z4cKuyHj16sHjxYnJycgBwdXXF19fXstzNzc3S7DZ06FCSkpIsy44ePVrm/C9dusQbb7xBZGQkEydOtDS71fR8x4wZw4YNGzhz5gyXL1/m9OnTmEymMudYHbd2CBk7diw//vgja9as4fLly5w6dQow1zIvXbqEXq/n7rvvtqzfqVMny3levXoVnU5HdHQ0MpnMsk5RURHx8fHEx8djNBqtajRyuZywsDDOnz9fK+cj1B2RfATOnDnDN998w2uvvQaYvzQHDBjAgAEDePHFF/n9998tyadp06bce++97Nixg7Zt27J7926rDgRqtZoOHTrw999/W5qJSlu9ejUZGRnMnj273FhkMhmtWrWqMGZnZ2fLe4PBQLdu3XjnnXfKrOfn54dKpbL68rqTmTNn8vDDD/Pzzz+ze/dunn32WWbMmMHkyZNve/wSUvH9npIvcpVKddvjrFq1yur+WonS59+qVSv8/f0ZM2YMXl5evPLKKzU+39TUVEaNGkVwcDB9+/YlKiqKjIyMWuuGXPq6SJJEdHQ0qampDB06lMjISNq2bcuDDz5otY1UquOCQqGw3OMrudf22Wefleks4ObmZmm6u1VJIhbsm7jnI2AymdiwYQOHDh0qs8zNzc1SmykxYsQIdu3axe7du/H19SU8PNxq+cMPP8zmzZvJzMy0Ks/JyeHzzz+v9V5SwcHBXLlyBX9/f1q1akWrVq3Izs5m8eLF6PV6WrduzdmzZ9Hr9ZZtli1bVuaZnaSkJObPn0/z5s157rnn+OKLL3j++efZtm1bmWMGBQXx119/WZUdPXqUJk2aVKrbdvPmzS2x3inZdujQgUmTJrF27VpLR4+anO+uXbtQq9WsXbuW6Oho7rnnHpKTk4Gq916rKKFfuHCBgwcPsnr1aqZNm8bgwYMt92okSSIoKAiVSmXVgaV03C1btkSpVFruPbZq1YqWLVuydOlSjh8/TqtWrVCpVJZaY8l+jx07RlBQUJXORah/IvkI3H333TzwwAPMmDGDjRs3cvXqVU6fPs2nn37K999/zzPPPGO1/qBBg8jKymL16tWWjgalPfHEE7Rp04Zx48axa9curl27xr59+3j22WdxdnYuU4uoqeHDhyOXy3nllVc4d+4cR48eZc6cORQUFODu7m7pEffGG29w6dIldu/ezbp16+jfv7/Vfnx8fIiNjWXhwoVcuXKFkydPsm/fvnI7Tzz33HP8/vvvLF++nMuXL7N9+3ZWrVrF+PHjK13LqqxJkybRokULXn/9dUwmU43O18vLi/T0dH777TcSEhLYsmUL//3vfwGsestVhouLCwUFBVy4cIGioqIyyz08PFAoFMTExJCYmMi+ffsstTedToebmxtjxozhnXfe4eDBg5w8eZLXXnvNcv1cXV0ZO3YsCxcuZPfu3Vy5coU333yTn3/+meDgYDQaDU8++STvvPMOu3fv5uLFi7z11ltcu3aNRx99tIZXXahrotlNAGDx4sV88sknrFu3jgULFiCXy+natSuffPJJmV5Czs7ODBkyhC1btrBkyZIy+1KpVHz66aesWrWK//znPyQnJ+Pt7c19993HtGnTytSkasrFxYXPPvuMd955hzFjxuDs7MyAAQOYM2cOYK69rV69mrfffpsRI0bQtGlTJk+ebDUiQ8l5rVy5kkWLFjFy5EhUKhX3338/r776apljdujQgaVLl7JkyRKWL1+Ov78/L7zwAhMmTKjVcwNzU+Zrr71GdHQ0X375JePGjav2+ZpMJo4ePcrs2bPR6/W0a9eOBQsWMHPmTE6cOFGlnoiRkZHcfffdjBw5ksWLF5dZ7ufnx5tvvsny5ctZvnw5zZs354knnmDjxo2cPHmSvn37MmfOHBQKBdOmTUMulzN9+nROnz5t2cfLL7+MUqnk1VdfJS8vj/bt27N69WrLvaWZM2cik8mYM2cO+fn5dO7cmc8//5zWrVvX7KILdU4m1XYbiCAIgiBUQDS7CYIgCPVOJB9BEASh3onkIwiCINQ7kXwEQRCEemdXvd0KCws5ceIEvr6+lgfNBEEQhIbHaDSSlpZGp06dyn0o266Sz4kTJ+x6bhBBEAShajZs2FDmQXSws+RTMg7Whg0b8Pf3r3D9EydO0KlTp7oOq0ER16QscU2sietRlrgmZdX0miQnJzNu3Dir8Q1Ls6vkU9LU5u/vT2BgYIXrp6SkVGo9RyKuSVnimlgT16MscU3Kqq1rcrtbKKLDgSAIglDvRPIRBEEQ6p1IPoIgCEK9E8lHEARBqHci+QiCIAj1TiQfQRAEod6J5CMIgiDUO5F8BEEQhHonko8gCIJQ70TyEQRBEOqdSD6CIAhCvatS8jl+/DiRkZG3XZ6UlMQzzzxDWFgYgwYNYvfu3ZZlOp2OefPmERERQe/evVm5cmX1oxYEQRAatEolH0mS2LhxI88++yx6vf62682cOZPQ0FAOHjzIW2+9xYsvvsi1a9cAWLp0KfHx8ezatYtNmzbx7bffsnXr1to5C0EQBKFBqVTy+eijj/jyyy+ZMmXKbdeJj4/nxIkTTJ8+HbVaTWRkJAMHDmTTpk0AfPvtt0yePBlPT08CAwOJjo7mq6++qp2zEARBEBqUSk2p8PjjjzNjxgwOHjx423UuXrxIQEAALi4ulrKgoCCOHz9OTk4OaWlptG3b1rKsTZs2nDt3rgahl8+kK0SXegWn5iHIZLJa378gCEJDoC0ycOx8GgajqVrbZ2Xq6FHLMZVWqeTj5+dX4Tr5+fllpkrVaDQUFhZSUFAAYLW8ZFl5kpOTy5R5eHjg4eFRYRyZv20g5/B2Asa9jqZ15wrXFwRBaIw+336KH/bG12gf9/YqxMej7BTYtaHWJpNzcXGhqKjIqkyr1eLi4oJGowGwWl6yrDzlTaU9atQoRo8eXaY8Li7O6rPrtcuogfi9P2A4eazS8UtKZwxNWoGs4XcAvPWaCOKa3Epcj7IawzUp1Jso0plQKGT8dToDgDZ+TmjUVf9e83ZXcvHcCeKr2YKUlpZ2x+W1lnyCg4NJSkqisLDQUsO5dOkSbdu2xdPTE19fXy5dumSpRcXHx1s1w5VW3jTa5dV84uLi6NHDumKYmnSAvORTOF85AleOVOkcfIdPx71zvyptY2/KuyaOTlwTa+J6lNUYrklyRj5T3/0FncG6mW3e8/3w9dZUeX81vSYJCQl3XF5ryScoKIj27dvzwQcfMGvWLP78809+/vlnvv76awCGDx/OsmXLCA0NpaCggE8//ZSnnnqq3H1Vdhrt8nhGDAWjHsl4+155t9KlXUWfkYT24lFkKrXVMoXGHaeAYOTqqv/jCUKJd955B4A5c+bYOBKhsSjSG5HLQCGXI5fLOHY+DZ3BhJNagbNagd5gon1rH5p41k2zWU3VKPls27aN+fPnc/ToUcDcnXrevHlERkbi7e3NwoULCQkJAWDGjBksWrSIYcOGYTKZeOyxxxg7dmzNz+AWTn6taTbyH1XaJmvvJrJ2f0neyd/JO/l72RVkctS+LXFqHoJzYAhOzUNQ+QQgawRNdEL9aAxNOoL9WPLVUX46fNXyWSGXIRW/f/LB9ozsV36rkj2pUvLp1asXR47cbMoaPnw4w4cPt3wOCAjgk08+KXdbJycn5s+fz/z586sZat1x79wPfdZ1TEXaMssM2enoUi9bfnKP7gRA7uyG013tcA4MQdU0sE4SkconAHWzVrW+X0EQGrbjF6zvpxhN5tTjrFbQo33FHcTsQa01uzVkSk9fmkVNu+1yk74IXfIlChPOUph4jqLEcxjzstBeOor20tG6C0yuoNX01ShcPevuGIIgNCgfb/yL1CzzH8qfzB1MM28NRpOEwWBCoZCjUjaMFhmRfCpBrnLCuUUHnFt0AMwjPhhz0ilMPEdh4jkM2Xfu1VEd2vhjSLpCjAU5IvkIQi3SG0zk5Bchk8mQAcggr9BIdl5xmYzicvNymQyrdWXllluX1ZXsvCJ2HrwCQEATV3w8nJDJZCgVMpSKhpF0SojkUw0ymQylpy9unr643X1vnRwjYfWL6FKvIpmMdbJ/oX4FBATYOgSHl1ug44e98Xz/+0VyC8rpkLTleq0eT16cjUqSEshuJqziBFemvEzZzXK5XIbRJCFJ0KG1D+9M7YNC3nAfpBfJx17JFOZXkXwahaVLl9o6BIeVmVPId7svsmN/PNoi8++Tp5sauUyGJIGEhF5vQKFQAuYvd0mSkABJ4mYZIJluUy5JxWU3mW6uWOyWFWrgwcjWDTrxgEg+dkumVAFw/cu3cA2JwLVDJJrWnZApVDaOTBAajtSsAv7fe79Ykk63EF8evT+ETsFNrJrHavM5n5JEZJ2UypZJxYmppBxJwlSm3LzQVLyN0SShVsrxrqNRB+qTSD52yivyYTJ/XY8+I5HcYz+Te+xn5M6uuIT0xDUkAqe72qFw8xbj1zUQr732GgBvvvmmjSNxLNdSctEWGQlo4spLT/YgpKV3nR+zpFmt+FOdH6+hEsnHTrmGRuAaGoEu7Rr5p/eTd2Y/+rSr5B3/jbzjvwEgd/HAyb8Nar82OPm1Ru3XBqTqDSIo1K1Tp07ZOgSHlJSWD0Cb5h71kniEyhPJx86pfVug9m2Bd99H0aUnkH/mANrLx9GlXMZUkIP20jG0l26OYeelUJF4og1qv9Y4+bVB4Wb9CyeTK5A7uyLXuKFwdkPu7IpMIf4bCI3PiYvprPnhJADd2vnaOBrhVuJbpwFRNw1E3Wc03n1GI0kShuw0dCnxFCXHo0u5jC4lHkNOOkXFzyLlVnK/MrVzcSJyQ64xJySFxr349ZZyZ3fkGldzmZNGjPIg2KUTF9N567OD6A0mHopszYORrW0dknALkXwaKJlMhsqrGSqvZriG9rKU/7n/dzoEeFGUYk5IJm2e1XaSyYCpsACjNhdTYT6mwnwkXSEGXSHkpFcxCDlyZxfkzsW1qFsSV+naFXJFbZx2tahSL5B/vno9jVTe/qibVm+cQXtVqDdx5nKm+YMM5MU3KOTF/X/lpe5ZlC4Dc3dfWRW2K16b0rcmS+5TlpTJSn2QWdYpZ31Lwc3ysuvLOPD3dd7/8k8MRhP3dWvOpFFdxL1ROySSTyMjqV3QtO5c6bmMJMmEVKTFWJiHSZuPsbA4KWnzMBXmYSz9XptXvCwXY2E+kk5rXqbNw1DH51UTbkDKn9XfvtnDM2v8PFdQUFCNtq8pSZI4cSmDnw5dZc/R6xiMSTaNpz4Mu7cNz43s3OC7JDdWIvk4OJlMjszZ1Vw78aratpLRgKkw35y4SiWlMsmqMN+mHSFuZGfj5Vn1USJM+kIKr5wk7fuPUXn54XRX9QdrfPfdd6u9bXXla/WkZBZw+HQyPx+6xvWMfMuyoLs8UankVt1+zc+xmLv3Wj/rUupzOd2FrZ9/sV4HirsMWyqet3QvLvkApZ6fKX89qdSbMmXcfM7GSa3gsUGhPNw/WNR47JhIPkK1yRRKFK6edj/8T2JcHO2r8QyHJEmk/bCcvOO/kLh2Dm4d++DZazhO/m3qIMqq0xtMpGUVkJxRQEpmPimZ1u9vfYq/qacz9/dsiZ8mh8H9e91mr4JQP0TyEYTbkMlk+D40EYC8v38j78Qe8k7sQdOmC+7dBlVpjqdPP/sUgOhnoyu9jUmSyNPqycop5EZuEVm5RWTl3nyfm68r95l5FRAIKJ3leLs74dfEha7tfAlu7olcpuX8hSsUJnrjdFdb0WFEsBmRfAThDmRKFc2ipuLddwzZh2LIPfoT2vjjaOOPV2k/Q13Nr8lfL6xyDE6AX/GPhRxwr8TGRiDV/JNaXOQOJMV9jdKzGe5dB+DWpT8qz2ZVjksQakIkH0GoBJVnM5oOfgbvPmPIPboT7dVTVRqq6+ixv5HkTvj5B1CkM1KkN6LTmzAY73wvTKmU46RS4KRSoFYpcFIrcFLJUauUqFVyZNV4gj4nJxuNLgdDdipZe74ma8835tpclwE4NW+H0tMXmQ17JwqOQSQfQagChcYNr3tG4XXPqEpvc+x8Gv89/Lt5sNgr1svUKgX+TVzw8zH/+Ddxtbz383HBxbn2x/JLiosjpHsY2st/k/vXzxScPYQ2/hjaePPDyjKFClWTAFRNAlE1aY66qflV1eQu5CqnWo9HcEwi+QhCHZAkiazcIs5czuTDr46CTIFcm8gTo+7Hz8fVknC83Jxs0iNLJpPj0qYrLm26YtTmkndyLwXnDqFLS8CYl4ku9Sq61Ku3boXS07c4ITU3v/oH4RQQJO4dCVUmko8g1FBhkYGrKbnEJ+VwJTmHK9dziE/KIbdAZ1nHW5FJqybJPDYo1IaRlk+hcccz/CE8wx8CwFRUgC49EX2G+UeXnmB+n5WMITsVQ3aq1Qy+CncfXEN749q+N84t2osmO6FSRPIRHIIkSRiMJop0RgqL77kUFhks74t0ButlxZ8NRgmFXIZCIUMhl6NUyFDIZWiLjFxJzuHy9RySM/LLzOUC4OqspPVdnnQKbsJjg0IbzPTGcicXnJu3w7l5O6tyyWhAn5WMPj0RXUYi+owEtFdOYsxJJ+fIdnKObEfh6olLSARune5D07Kjjc5AaAhE8hHsgiRJ6AwmCosMlhvyhbckhNIJolB387N5XWPxMkPxuje3z9fqMHyViMlUe5N5laaQywj0c6N1gCetAtxpHeBB6wBPmno5N6qHHGUKpXl8waaBFHfeQ5IkipIukH/2APlnDmDISib36C5yj+6qlZEhhMZLJB8Hka/Vs+vQFU7FZ5ZZdnOMrdKDbZUeZ+uWsbWs1rll7K5yti1JLEWlEsStCaVIbyy39lCblAqZueeYWomz2txzzFmtLC67+blkmZNagVIux2iSzD9Gc+80o0lCpZTT0s+dVgEeBDZzr7BWM23aNKDxzWgqk8kstSSfAU+iS71C7p87yfkzloyf1qFuGojCvYl59PRGlIiFmhPJp5FLzsjn+98vsevQFctsjvZKpZQXf/GbE4Kzk7mLsbNaaZUczGU3E4STqnQysV7fSaXgzKkT9IrogVJhu2av69ev2+zY9UUmk5nnlRoSTWHiOXQp8SSsnmleplSjcPdB6eZtfnX3Kf7sc/Ozm7foTedARPKxU8s3H2PHH5dp4umMQi6zzI4ok8mQy0pmS7z5Xi6TIZNDQUEBbr/vRi6TYZQkLiXcoKS1qXNwU+7v2QKNk5JbhtBCKjWWVnnlpZeVNyaX1ba37gtQKxU4ORUnDVXZBOGkVtbZAJDOarlNE4+jkckV+A57gcxf12PITsOQm4Wk02LISsaQlXzHbeUaNxRuJcnI/Kp090bh3gSVTwAqnwDRoaGREMnHDhmMJnb8cRmAjOzCqu8g84blrVIho39YIMPvCyI4sIojhwpCNTn5BxEw9jXLZ1ORFkNeJsbcTAy5xa+Wz1kYczMw5N2wjJKuT7u1m7eZTKlG3azVzdl7/dug9m2JXO1cX6cm1BKRfOzQz4fNv3hOagXLXx5oGT3YVDzEr6l45OCSV0mSMBWPKnzq1Gnat29vXmaCgKaueLmLpgzBtuROGtROzaFJ89uuI0kmTAW5VsnJ8j43A316AobsNIqSzlOUdL7UZIkyVE0CLAlJ5duywuY7hYsnKt9A8XySDYnkY0ckSeLrn86x4cczAIwb0p5m3i5V2kd2ilrMVW+HelRjVG1HI5PJb46SfpuRw43aXHSpV9ClXDZPmJh8GV36NfQZSegzksg/ta/Sx5M7u+Hcoj3OLe9GkS9DMnYVU8rXI3Gl7ciR0yls+PEMMhk8P6IzUffZdgIyofbMmTPH1iE0CgqNO5pWndC06mQpkwx6dOkJ5inlUy6jz0hAMt6pc42EPjMZY24GBeePUHD+CB7A5bivcG4egnOLu3Fu1RHnlh1EzagOieRjB/QGE+k3tBw+lQLA0HvbiMQjCJUkU6pw8m+Dk3+bSg30DcUPHWenUXj1FIXXTnPj/J8o8jPRXv4b7eW/4XdQevvjGf4Q7l0GmCdbFGqVSD71wGA0J5eUzAJSMwtIySp+Lf6ckVNo1TMsoIn4j97YPP/88wCsXr3axpEIYO4hqvJqhsqrGe5d+nM1Lo6uocG19rVYAAAgAElEQVQUJpym8OopCs4ewpCVTMauNWT+9iXunfvh3m0Qav/WojZUS0TyqWVJ6Xn8fjSRpHTzbJKpWQVk3NByp4fr5TJo6q2hmbcLLfzc6dc9sP4CFupFVlaWrUMQKqB088KtfSRu7SORBk2g4NwRso9sp/DKCXL+jCXnz1ir+0TOLe7Gyb+NuE9UTeKq1QKjSeLPMyn8sC+eP8+kllkuk5mnMG5WPEx+Mx8X/LxdLJ+bemnEcyiCYEdkcgWu7Xvh2r4XutSrZMftoODCnxhz0i33iQBkKmecA0vuE92Nc6AYWLWyRPK5g5h98Rw8cR2ZvPghThnIZTLk8tIPfMo4dzWLlMwCwPyU/n3dmnN3myb4+Wjw83GlqZemwQwqKQiCNXWzlvg+NAkAfXaq+T7RVXPznD4zyWpmW7mLB64hEbi2742mdSdkitqfj6mxEMnnNvYcTWDFlspPldzMx4X/i2zNoIiWeLqJ52oEoTFSeTZD1bkZ7p37A2DIy6Lw2hkKr55Ce+ko+szr5P71E7l//YTc2RWXdj1xbd8bl3Y9xL2iW4jkU47kjHyWbTLP6jj2gVBCWnojFT/QaTRJlvcmk/nBTy83Jzq1bVpnw8MIDd+994rRnRsjpZs3bh0icesQiSRJ6NOukXdmP/lnDqBPu0re37+R9/dv+AyagFevKFuHa1dE8rmFwWjiP+vjKCg0cE+XAMY+ECpG4xVq7MUXX7R1CEIdk8lkqJu1xKdZS3z6PoYuI5Hs/d+Re+xnihLOgEg+VkQ9sJSsnEIWrTvM2atZ+HprmDamm0g8giBUi7pJczzCHwQg/8wBrq2cQfrOTyk4H4dJp7VxdLZXqZrPmTNnmD9/PmfPnqVFixYsXLiQLl26lFlv//79vPfee8THx9O6dWtmzZpFnz59ANDpdHTv3h2V6uYNuLCwMD777LNaOpXqMxpN/HfLcfb+lUh+oQGNk4J/jgvHzUVt69CERuLJJ58EYP369TaORKhPar/WuHXpb26GS09An55AzuHtIFfiHBiCpk1XXEN6om7Wytah1rsKk49Op+OFF17gqaeeYv369ezcuZPo6Gh+/fVX3NzcLOslJCQwZcoUZs2axeOPP87ff//NlClTWL9+Pe3atePs2bN4enqyb1/lx16qLyu+/ZvYA1cACO/gx5RHulR5TDVBuJPCwmqMTi40eDKZnGZR05D+bzKFiefQXjqONv4YRdcvFveaO0XWnq/xHzMbl3aONf5fhc1uhw4dQq/XM2HCBFQqFUOHDqVt27Zs377dar09e/YQFBTE+PHjUalUdO/enQcffJAtW7YAcPLkSdq3b183Z1EDZ65k8uP+ywBMergzr0X3EolHEIRaJVOo0LTsiE//sTR/ZhGtXlxDs0dewrV9JEgm0mNXY9I51h8oFSafCxcuEBwcbFUWFBTEuXPnrMokSUKj0ViVKRQKLl++DMCpU6fIzMwkKiqKe+65h+nTp5OSklLD8GtuXcwpAEYPbMewPkHiHo8gCHVOoXHDrX0kzR5+EbVfGwzZaVxbPpWMX75An5lk6/DqRYXJp6CgAGdn64maNBoNWq31DbO+ffty6tQptm3bhl6v56+//iImJoaioiLLNt27d2fdunX8+OOPODs7M3Xq1HKPmZycTEJCgtVPTk5Odc/xts5dzeLExQxcnJWMub9dre9fEAThTmRyBc2GT0fVNBBj/g2y92/l2n+nkfTFa+T+vRvJaLB1iHWmwns+Li4ulgRSQqvV4uJi3TTVokULli9fznvvvcfChQsJCwvj4YcfJjnZPG3urUPKz549m8jISK5fv05AQIDVsnHjxpWJY9SoUYwePbpMeVxcXEWncFuxf5pn/Oza2pnTJyv/QKm9q8k1aaxsfU1KmpxtHUcJe4nDntj0mvQYj+JGIk4Jf6FOPk3h1ZMUXj1J4oEd5IeNNo/RZQM1uSZpaWl3XF5h8gkODmbt2rVWZZcuXWLkyJFWZXl5eXh7e1vu8QDMnDmTjh07ArBkyRKGDRtmacLT6/UAODmVHQ1gw4YN+Pv7W5V5eHjg4eFhVRYXF1ejSbq+2f87AA/06USPDn7V3o89qek1aYzs4ZrY+vil2cP1sDf2cU3CgRGYigrIO7WPzF/Wo049j78hEa/eI+o9mppek4SEhDsur7DZrVevXkiSxNq1a9Hr9cTExHD27FkGDx5std6NGzd49NFHOXr0KAaDgdjYWPbt22dJUmfPnmXRokXk5OSQk5PDwoUL6d+/Pz4+PmWO6e/vT2BgoNXPrYmnNlxPzwegdUDt71sQBKE65E4ueIQNxjfq/wGQ+esGDDkZNo6q9lWYfNRqNatXryY2NpaIiAhWrFjBsmXL8PHxYcWKFQwdOhSAwMBAFi5cyMsvv0zPnj1Zs2YNq1atwtfXF4CFCxfi4eHB4MGDGThwICqVinfffbduz+4OJEkiT2uufbm7iud5hLo1evTocpuNBeF2XEN6ognqCiYjhQlnbB1OravUQ6YhISF8+eWXZconT57M5MmTLZ+joqKIiip/CAlvb28WL15czTBrX5HeiN5gQqWU46QSQ6ALgmB/nO4KQXvpGNpLf+F2d+MaH9Bhh9fJL671uGnEkOeCINgnt7vvBZmc3OO/UXT9oq3DqVUOm3zyCoqTj4tIPoIg2Ce1bws8I4aBZCL1uyUY87NtHVKtcdjk89d5czdALzfnCtYUBEGwHe++j6LybYk+I5HrX76FUZtn65BqhUMmn+SMfD7ffhqAqPuCbByN4AiGDRvGsGHDbB2G0ADJ1RoCnngNpbc/upR40nestHVItcIhk8/hUyno9EZ6dfQnsnNAxRsIQg1NmDCBCRMm2DoMoYFSunkT8MRrIJOTf/oPilIu2zqkGnPI5JNfaL7fI57vEeqLVqstMySVIFSFyssPl7bdAUj8ZBaG7DuPIGDvHDL55ObrAHAVPd2EejJ+/HjGjx9v6zCEBs77vkct77P2bbnDmvbPIZPPjVzzWHVe7mWH9hEEQbBXTgHBBE5aYu5+feznBt35wDGTT15x8nETyUcQhIZF3TQQlbcfmIwYCxpu12vHTj6i5iMIQkOkMA9OIxn0Ng6k+hwz+YhmN0EQGjClexMADDdSbRxJ9VVqbLfGJCE1l5x8HU5qBR6uIvkI9WPMmDG2DkFoRNRNA9Fe+ovCxLO4hkbYOpxqcbiaz44/LgPQLywQhVxMmS3Uj8cee4zHHnvM1mEIjYRr+94A5Bzejj67YdZ+HC75XL5uno77ni7i4VKh/mRmZpKZmWnrMIRGwrlFB1zvvhfJoOPG3s22DqdaHC756A0mADGNglCvJk6cyMSJE20dhtCIePR4EABd6hUbR1I9DpV8TCaJqym5APg3cbVxNIIgCNWn9GwKgCG3Yc5y6lDJJzEtj3ytniaezjT10tg6HEEQhGpTunkDMox5N5BMRluHU2UOlXzOXskCILSVt40jEQRBqBmZQoXC1RMkE8a8LFuHU2UOlXyuZ+QD0MpfDCgqCELDp2rSHABd6lUbR1J1DvWcj8kkAaBSOlTOFeyAGFRUqAtq/zYUXj1JUdIFy4jXDYVDfQtLkjn5yGTi+R6hfo0YMYIRI0bYOgyhkXFp3QWAvNP7LN9vDYVDJZ/iig/i2VKhviUmJpKYmGjrMIRGRhPUFbmLB/r0hAbX5dqhko+o+Qi2MmPGDGbMmGHrMIRGRqZQomnVEQB92jUbR1M1DpV8TCL5CILQyCg9mwGgv5Fi40iqxqGSjySa3QRBaGRUXubk09Cm1Xas5GMSNR9BEBqXkpqPQdR87FdJs5uo+QiC0Fgo3LwAMBbk2DiSqnGo53xKmt1kIvsI9UwMKirUFbmzGwDGwnwbR1I1DpV8RIcDwVYeeOABW4cgNFIKZ/MgyabCPBtHUjUO1ewmOhwItnLhwgUuXLhg6zCERkjmpAGZHElXiGTU2zqcSnOomo94zkewldmzZwOwadMmG0ciNDYymRylR1MM2anoM5NR+7awdUiV4lA1H9HhQBCExkjdrBUARdcbTu3aoZKPpcOBqPkIgtCIaIK6AZC1d1ODGePNoZKP6HAgCEJj5N51AHIXDwxZyaT98LGtw6kUh0o+ksn8KprdBEFoTOQqJzy63Q9AUVLDaHoTHQ4EoR5Mnz7d1iEIjZxn75Hc+ONbDDnptg6lUhwq+dzscCCSj1C/+vbta+sQhEZOXvy8j6QrRJIku/8ju1LNbmfOnOGxxx6jW7duREVFcfz48XLX279/P6NGjSIsLIyHH36YvXv3WpbpdDrmzZtHREQEvXv3ZuXKlbVzBlVwc4SDej+04OBOnDjBiRMnbB2G0IjJZDLLl5tk0Nk4mopV+DWs0+l44YUXeOihhzh8+DCTJ08mOjqavDzrp2kTEhKYMmUKDz/8MIcOHWLevHnMmjWL8+fPA7B06VLi4+PZtWsXmzZt4ttvv2Xr1q11c1a3ITocCLby+uuv8/rrr9s6DKGRU/sGAlB4xf7/0Kkw+Rw6dAi9Xs+ECRNQqVQMHTqUtm3bsn37dqv19uzZQ1BQEOPHj0elUtG9e3cefPBBtmzZAsC3337L5MmT8fT0JDAwkOjoaL766qu6OavbkMRzPoIgNGKu7SMByDt9wMaRVKzCez4XLlwgODjYqiwoKIhz585ZlUmShEajsSpTKBRcvnyZnJwc0tLSaNu2rWVZmzZtyuyjRHJycpkyDw8PPDw8Kgr3jkzFvd1EzUcQhMbIJSSCrD1fo43/y+7v+1SYfAoKCnB2drYq02g0aLVaq7K+ffvyn//8h23btvHQQw9x8uRJYmJi6NixIwUFBQBW+9FoNBQWFpZ7zHHjxpUpGzVqFKNHjy5THhcXV9EpWGRm3QAg/tJFVEVJld6uoanKNXEUtr4mubm5dhFHCXuJw540imsiSXiqXSA3k7/27MTk1rRGu6vJNUlLu/PkdhUmHxcXF4qKiqzKtFotLi4uVmUtWrRg+fLlvPfeeyxcuNDS6SA5OdlSIyq9n/L2UWLDhg34+/tblZVX84mLi6NHjx4VnYLFd0f+gOuFhIS0o0d7v0pv15BU9Zo4Anu4Ju7u7gA2jwPs43rYm8Z0TVKTepL3925aK3Lx7jGk2vup6TVJSEi44/IKk09wcDBr1661Krt06RIjR460KsvLy8Pb29tyjwdg5syZdOzYEU9PT3x9fbl06RJ+fuYv/fj4eKtmuNL8/f0JDAysKLQqE12tBVt55ZVXbB2C4CBcO9xD3t+7yT9zAO8+ZVuL7EWFHQ569eqFJEmsXbsWvV5PTEwMZ8+eZfDgwVbr3bhxg0cffZSjR49iMBiIjY1l3759liQ1fPhwli1bRmZmJgkJCXz66acMHz68bs7qNkru+chFjwOhnvXs2ZOePXvaOgzBAWhadQRAn56AVDKsix2qMPmo1WpWr15NbGwsERERrFixgmXLluHj48OKFSsYOnQoAIGBgSxcuJCXX36Znj17smbNGlatWoWvry8AM2bMoF27dgwbNozRo0czZMgQxo4dW7dndwuD0fwPoVSIB32E+nX48GEOHz5s6zAEByBXa5Br3JCMeoz52bYO57YqNcJBSEgIX375ZZnyyZMnM3nyZMvnqKgooqKiyt2Hk5MT8+fPZ/78+dUMteb0BiMAapVIPkL9+ve//w2I+XyE+qFw9cKkzcOkzQU3b1uHUy6H+hbWGcw1H5VSYeNIBEEQ6o7cydyZy1SYb+NIbs+hko+xuNlNIe75CILQiCk9mgCgz0qxcSS351DJ5+ZkcraNQxAEoS6pfVsCoEu7auNIbs+xkk/xqz0/9SsIglBTSi/zIy2G3AwbR3J7DjWlQkn2EalHqG9iUFGhPilcPQEwNfTebo2OyD5CPevUqZOtQxAciFxtHlXGpC+qYE3bcbBmN6nilQShDuzZs4c9e/bYOgzBQcjk5h69ktFo40huz6FqPpYOB6LqI9Szjz76CBAzmgr1RFH81W4y2DaOO3Cwmo+Z6G8gCEJjZqn5mOy35uNQycdS9REEQWjEZIqSZjdR87ELoqu1IAgOQV7S7CZqPnZFpB5BEBqzmx0O7Lfm45AdDgShvi1atMjWIQgORFbc4cCe7/k4VPIp1d1NEOrV7SZOFIQ6UVzzwY5rPg7V7Ga55yOyj1DPdu7cyc6dO20dhuAgLB0ORM3HPoiBRQVbWbVqFQAPPPCAjSMRHIGsuMOBPT9k6lA1nxIi+QiC0KgV13wwGZDs9Ga3gyUf+/xHEARBqE0ymRxkxV/vksm2wdyGQyUfO/0DQBAEodaVdLfWpV2zcSTlc6zkU/wqHjIVBKGxk4x6APTpCTaOpHwO1eFAzOcj2MqSJUtsHYLgYNw69yfv798sScjeOFbyKSGyT73KyckhNTUVvd42vwRKpZLTp0/b5Ni3ysnJsXUIdnU9SnN1dSUwMBC53KEaZOqM5UFTg0g+Nifm86l/OTk5pKSk0Lx5czQajU2aPPPz83F1da3345Z248YNALy8vGwaB9jH9biVyWQiMTGR9PR0mjVrZutwGgVL8rHTB00d6k8MMZ9P/UtNTaV58+a4uLg49L22jIwMMjIybB2G3ZLL5fj5+ZGdbb/TPjc0MqUKwG6b3Rwz+Tjud2C90+v1aDQaW4chNAAqlQqDwT7/Sm+IZIqS5GOf19Shko94zsc2HLnGI1Se+H9SuyzJx07v+ThU8rlZ8xH/yQVBaNxkypJ7PiL52JyYRluoSGhoKF27diUsLIywsDC6d+9OdHQ0586dq/VjDR06lF9//fWO6xw5coS+ffvW+rGFxk/u5AKAqTDfxpGUz7F6uxVXfUTNR7iTr776ig4dOgDme1YffPABzz//PL/88guKkjGzqqhVq1ZlymJiYircLjw8nD179lTrmIJjU7h6A2DMy7JxJOVzrJqPeMhUqCKVSsXDDz9McnIy2dnZbNmyhccff5zHH3+cXr16cebMGbKzs5kzZw733nsv/fr14/3337fcOJckidWrVzNo0CB69erFc889R3JyMgADBw7kp59+AmDz5s0MGjSInj178sgjj1gSzsGDBwkPD7fEExMTw7Bhw+jRowejR4/m4MGDlmWhoaF8/vnnDBw4kIiICP7xj39QUFBQX5dKsDNyjRsgaj52oqTmY+MwHNwbnxzgyOmUejlWeAc/XhrbudrbZ2dn88UXX9CuXTt8fHwAOHr0KKtXr6Z79+64uroyZcoU1Go1sbGxFBQUMH36dFauXMnUqVP55ptv2LBhA++99x6tWrXi448/5tVXX+Wzzz6zHCMzM5N58+bx3Xff0a5dOzZu3MiCBQuIjY21imXv3r3861//4r///S/h4eHExsYyadIktm3bRsuWLQHYvXs3W7duJScnh7Fjx7J161aeeOKJap+/0HDJ1eZepiZdoY0jKZ9DJR8xsKhQGU888YSleU2tVtOlSxeWLl1qWe7t7W25D5Oens6vv/7Kvn37cHNzw83NjalTp/Lqq68ydepUvv/+e5588kl8fHzIzc3ln//8JwkJ1mNtqdVqlEolmzZtYtiwYYwaNYrRo0eXaR7+7rvvGD58OL179wbM94y2bNlCTEwMU6ZMAWDChAl4eHjg4eFBREQEV69erbPrJNg3mdoZAJNOa+NIyudYyaf4Vdzzsa35z/Wu1+Pl51et2eF///uf5Z5PeUo/gZ+UlATAgw8+aCmTJAm9Xk9RURHp6encddddlmXu7u5l9u3m5sa6detYuXIlTz31FM7Ozjz99NNMmjTJar3MzEzatWtnVda8eXOuX79u+dy0aVPLe5VKhdGOJxMT6pa8OPlIouZje+Kej1AbSv/x0qxZM+RyOb///rvlYdq8vDwyMjJwcnLCz8+P5ORkQkNDAXNNad26dbz44ouWfWRnZ2M0GlmxYgV6vZ59+/Yxbdo0q3s9AAEBAWVqTQkJCXTr1q2uTlVowEru+Ri1eUiSyTzHjx2xr2jqmsg+Qi3z9/cnIiKCRYsWkZ+fT15eHnPmzOFf//oXAFFRUaxfv56EhAT0ej0ff/wxp06dsho8MzMzk+joaA4dOoRKpcLPzw+ZTIanp6fVsUaOHMn333/PgQMHMBqNxMTEcPjwYR566KF6PWehYZAr1ebu1iYDJq39dTpwrJpP8atcNLsJtWjx4sW88847DB48GIPBQO/evfnwww8BeOSRRywdCvLy8oiIiOCdd96x2r5Nmza88cYbzJs3j9TUVLy9vfnXv/5Fu3btrHqzhYeH89Zbb/HWW2+RlJRE69atWbZsWZmmOEEooXDzwlRUgDE/C4WLu63DseJYyUcSvd2EOzt79uwdl48aNYpRo0ZZlTVt2pTFixeXu75MJmPixIk899xzAFY1nl9++cXyfuTIkYwcObLM9r169eLIkSOWz8OGDWPYsGGVin3RokV3PBeh8VO4eqPPSMKYdwN8W9o6HCuVanY7c+YMjz32GN26dSMqKorjx4+Xu95ff/3F6NGj6dGjB4MHD2bjxo2WZTqdjk6dOlmeHA8LC+PZZ5+tnbOopJu93UT2EeqXXC4X89QI9U7uXDzKQZH99XirsOaj0+l44YUXeOqpp1i/fj07d+4kOjqaX3/9FTc3N8t6JpOJF154gVdeeYURI0Zw/Phxxo0bR+fOnWnfvj1nz57F09OTffv21ekJ3YkYXkewlfT0dMC6N5og1LWbI1vb3/huFf4pdujQIfR6PRMmTEClUjF06FDatm3L9u3brdbLzs4mIyMDSZKQJAmZTIZSqUSlMp/8yZMnad++fd2cRWWVNLvZNgrBAWVnZ4u5aoR6Z89z+lRY87lw4QLBwcFWZUFBQWUGWvT29ubJJ59k9uzZvPrqqxiNRubOnWvZ9tSpU2RmZhIVFUVGRgbh4eHMnTsXPz+/MscsGX6ktJIH52riZqubSD+CIDR+9jytQoXJp6CgAGdnZ6syjUaDVmvdhmgymVCr1SxevJgHHniAo0ePMm3aNIKCgujTpw8ajYbu3bszdepUlEolCxYsYOrUqWzatKnMMceNG1emrOSp71vFxcVVeJIlSu75/PlnXKPu8VaVa1LXlEpllR/yrAu2jqHkYU9bx1HCXuK4lU6ns9n/X3v6vaktmswsnIGrly9RJFX9/GpyTdLS0u64vMLk4+LiQlFRkVWZVqvFxcXFqmznzp0cPXqUV155BYCIiAgeeeQRvv76a/r06cOcOXOs1p89ezaRkZFcv36dgIAAq2UbNmzA39/fqqy8mk9cXBw9evSo6BSA4p5u/zM/oBfeo0ejHeWgKtekPpw+fRpXV1ebxpCfn2/zGEqG67F1HGAf1+N21Go1Xbt2rffj2tvvTW3JyDpB9tU4Au8KwKuK51fTa3LrA9G3qvCeT3BwMPHx8VZlly5dom3btlZlycnJ6HQ6qzKlUomyeEKjJUuWcPHiRcsyvd5cDXRycipzTH9/fwIDA61+atzkVmpct8aaeARBEEqTKYonlLPDZrcKk0+vXr2QJIm1a9ei1+uJiYnh7NmzDB482Gq9e++9l/Pnz/P1118jSRInTpzgm2++YejQoYD5GYRFixaRk5NDTk4OCxcupH///paRguua6Okm2FJwcHCZe6eCUNfsucNBhclHrVazevVqYmNjiYiIYMWKFSxbtgwfHx9WrFhhSS7t2rXj448/5uuvvyY8PJxZs2Yxa9YsBg0aBMDChQvx8PBg8ODBDBw4EJVKxbvvvlu3Z1ea6OkmCIKDkSnVgH3WfCo1wkFISAhffvllmfLJkyczefJky+d+/frRr1+/cvfh7e1926fA60NBkXlyL4VCPOgn3F5oaCjOzs6WB0JNJhM+Pj48+uijlmkLqiM1NRWwHhG7tIMHDzJ16lSOHDli9V4QasLS7GaHNR+HGV7n2Hlzz4vQVt42jkSwd6Wn0TaZTPzxxx9MmTKFjh07Wubxqarc3Fzg9slHEOrCza7WBhtHUpbDVAOSM8zTCbdrIZKPUHlyuZw+ffoQFBTE+fPnASzTH9x///306tWLGTNmkJmZadnm119/Zfjw4YSFhTFy5EgOHz4MmKdaePnllxk4cCBdu3YlKiqK/fv32+S8BMdw856ProI165/D1Hy0xc1uLs4Oc8p26/pXC9Fe/LNejqUJ7o5H1D+qvb3BYGDnzp1cvHiRiIgIAD7//HO2bdvGmjVraNasGf/+97958cUXWbduHefPn2f69Ol88MEHDBw4kG3btvHCCy+wdu1aPvvsM0wmEzExMahUKhYvXsyCBQuIiYmprdMVBCuWez56kXxsprA4+TirHeaUhWoqmUZbp9NhMBiIjIxk+fLldO7cGYBvvvmGadOm0bKleZTgf/7zn4SHh3P58mV27NhBZGSkpaPNyJEjadWqFQqFgvHjxxMSEoJarSYpKQkPDw/LvSBBqAsylflRFklfVMGa9c9hvol1BhMATiqHaWm0WwGPz63X41V3Gu3U1FRmzZqFk5MT99xzj2V5UlISc+fO5bXXXrOUKZVKEhMTSU9PL/PQdFhYGJcuXSIzM5MXXniB8+fP07p1a5o2bWqZ5kMQ6kLJVNomO0w+DvNNbDSak49S9HYTKqlZs2YsXbqUkydP8vbbb1uVf/TRRxw5csTys2nTJnr27Imfnx8pKSlW+/noo49wcnJi8eLF9O3bl/379/P111+XO3+PINQme675OMw3sb4k+Sgd5pSFWuDl5cXChQv53//+x969ewFzU9qyZcu4fv06RqORVatWMW7cOAoLC3nooYfYv38/u3fvxmQysW3bNjZs2ICXlxd5eXmWbtxXrlxh+fLllpE+BKEuyIuTj0lfaONIynKYb2JDcbObUkzoJVRRnz59GDVqlGUq7IkTJxIZGcm4cePo2bMnv/zyC59++ikeHh4EBQWxZMkSFi9eTHh4OOvWrWPFihXk5eXxz3/+k/Xr1xMWFsbEiRMZPnw4er2ea9eu2foUhUgqgXwAABcdSURBVEbKUvPR2V/Nx2Hu+RgsNR8xxoFwe7ebRrt0sxvAjBkzmDFjRrnr9u/fn/79+1uVXbx4kc6dO7Nz506r8meeeQaAFi1aWB4qvXXqbEGoLpmq5J6PqPnYjMFovrEr7vkIguAo5OKej+0ZRIcDQRAcjExV8pxPkd31rHSYb2KRfARBcDQyuaLU4KL29aCpw3wTWzociOQj2IBCobBMKCcI9Unh6gmAISfdxpFYEx0OBKEetG7d2tYhCA5K1TQQQ3Ya+rRrqJs0t3U4Fg5TDRAdDgRBcEQqLz8ADLmZFaxZvxzmm1jc8xFs6fr161y/ft3WYQgOSO7kAoCpqMDGkVhzvGY3kXwEGygosK9ffMFxKL39AShMOGPjSKw5zDex6HAgCIIjcm0XDjI52vi/MRVWbZDduuQw38QGU/E9H9HhQLiN5557jrCwMMLCwujYsSOdOnWyfH7uuedISEggNDSUnJycOo3j4MGDhIeHV2vb2bNns3Dhwlrf760OHDhAVFQU3bp14/HHH+fq1au3XXfJkiVW1zIsLIyDBw/WShxCxRSunqia3AUmA/rsNFuHY+E4zW6i5iNU4JNPPrG8nz17Nu7u7syde3P6h4SEBFuEZXcyMzOZOnUqb7/9NgMHDmTdunVER0cTGxuLvJyxE0+dOsXcuXMZO3asDaIVAORqDWBfIx04zDexuOcj1Jb169dz//330717d9544w1MJvP/rfHjxzN79mz69OnD+PHjAYiLi+PRRx9l9OjRTJs2jT/++MOyn82bNzNo0CB69uzJI488wp49eyzLTCYTH374IX379qVXr14sW7bMsuzKlStMnjyZiIgIBg4cyMcff4zBYCgTZ1FREfPmzSM8PJz+/ftb7f9WpWt9pX9WrFhRZt1du3bRrl07hgwZgkql4rnnnkOn0912SvCTJ0/SoUOHCq6qUJdkavsb481xaj4i+diV0aNHlykbNmwYEyZMQKvVWr68SxszZgyPPfYYmZmZTJw4sczy8ePHM2LECBITEy2Dfm7atKnWY7948SIxMTEkJibyyCOP0L9/f/r16wfAsWPH2L59OzKZjOvXr/P888/z5ptv8uCDD3LgwAGmT5/Oli1bcHNzY968eXz33Xe0a9eOjRs3smDBAmJjYwHzBHhFRUX88ssv/Pnnnzz11FMMGTKEli1b8uyzzzJo0CCWLFlCSkoKkydPRqVSMWnSJKs4P/zwQ06dOsWPP/6IJElMnjz5tudUutZXkQsXLhAcHGxV1qZNG86dO8e9995rVZ6amkpaWhqrVq3ir7/+wsvLi+joaB555JFKH0+oObkdjm7tEN/EkiSVes5H3PMRauYf//gHzs7OBAcH0759e6vmuP79++Ph4YG7uzvff/893bt3Z9iwYSiVSvr06UPfvn3ZvHkzarUapVLJpk2b+Pvvvxk1ahSxsbHIZOb/n0qlkhdffBGlUklERARNmzYlISGBuLg4bty4wUsvvYSTkxMtW7Zk6tSpbN68uUycO3bsYOLEiTRt2hRfX1+mTJlSK+dfUFCARqOxKnN2dkar1ZZZNzMzk4iICJ588kl2797N66+/zttvv81vv/1WK7EIlWOPk8o5RM3HWNzZQCGXWX65Bdu6U41Eo9HccbmPj88dlzdv3rxOajwlPD09Le9VKpXVhHB+fn6W90lJSRw4cIDw8HBL05wkSQwePBg3NzfWrVvHypUreeqpp3B2dubpp5+21F40Gg1qtdqyL7X6/7d35zFRnV8fwL8gw6Ag/KyoJeJSENGKOCyCtD9LK8sbBUSWIF2IVqqAgtVal4gS5bW4FTWgFQy2RiO4oFgFo1Je0Vi1CCpKw1ZA1qooBQVlGGee9w/K1GGRi8CdKXM+CYnMfeCee5B7eOY+izZevXqFxsZGjBgxAgKBQOF6O5tD9OTJE7z77rvyz42Njbu8pqCgIOTk5HR4fcmSJR16mYMHD0Zzs+LbN83NzRgyZEiHr580aRKOHDki/9zOzg6enp64dOlSh20nSP9RxU3l1KL4yAcb0C6mhEcjR46Eq6srdu3ahZKSEgCAUCiErq4uGhoaIJVKERcXB4lEgl9//RVhYWHdjkYzMjLC48eP0dLSIi9OlZWVMDQ07PT81dXVmDZtGgB02N77dfHx8Zyva8KECTh37pzCa6Wlpfjqq686tM3OzkZeXh4WLlwof00ikUAoFHI+H+k9TR09AIDsZaOSI/mHWtyN6XkPUYY5c+bgypUr8i21S0pK4Ovri8uXL6Ourg6BgYHIysqCQCDAqFGjoKGhodCr6oylpSVGjRqF6OhoiMViVFRUYP/+/fDw8OjQ1tvbG/Hx8Xj06BHq6uqwf//+PrkuFxcXFBQU4Pz585BIJDh48CA0NTVhZ2fXoa2Ojg6io6ORmZkJmUyG69evIzU1FV5eXn0SC+FmkN5/AACvGv9SciT/UIuej+Tv4iOg4kN4NH78eMTGxsp7Prq6uli8eDG8vb0BAJs3b8bGjRvx+PFjDBs2DBs2bICZmdkb58AIBALEx8djy5YtmDlzJrS1teHj44PQ0NAObYODg/Hs2TO4u7tDKBTC29sbf/zxR6+va/jw4YiLi8N3332H8PBwmJmZIS4uTt4Ti4iIQE1NDRISEmBhYYEdO3Zg586dWLFiBYyMjLB161ZYWlr2Og7CneDvBUXF1UVKjuQfGkyFdhiqqqqCk5MTMjIy3vj+dJucnBzY2Nh02+5J/Ut8+b+XYGigg58i/qcvQlVZXHPCl/z8fKUPs21qaoKurq5SY2h72639KDFlUIV8dEVZ/19U7femr8lamlG+ayGY9BXGrTgo32bhTXqbk+7u52rRFWh7220Q9XyIkgiFQnrOQZRGU1sHQmNzAAzNKtL7UYu7sYRWNyBKZmxszKk3T0h/Eb5rAgBoeVSm5EhaqcXduK3nI6DRboQQNSV4xwgA8EpF1ndTi7vxP6PdaI4PUY6qqipaG44olebgv4dbq8i+Pmox2k369+oG9MxHORhjaj+5VyxWnZnlqkqFxj4NSJrC1kEmqrKtglrcjemZj/IIBIJOl10hpD2JRAItLbX4e1gpNHVai4+0WTV6PmpxN25oav2rU19Xu5uWpK+1zbJ/8eIF/WVLuiSTyfDo0aNuJ9mStzfo7+IjE6tGz+df+2fGs2fPkJycDDMzM+jr67+xbeOL1rW3hg4Z2MWnJznhS1scNTU1Cmug8UUmk6GhoQEGBgad7jXDl9ra1oe8LS0tSosBUJ18dEZXV7fTZYL6myr+3vSHtp4Pl7fd+MjJv7r4nD59GsuWLes2OW1vuw0a4AMOepITPunr6ystnqqqKnh7e3OeuNxfkpKSAACRkZFKiwFQnXyoElX9velrmsLWhV9lzU3dPoflIyec/vQpKCjA/PnzIRKJ4OHhgXv37nXa7u7du/D19YWNjQ1cXFxw8uRJ+bGWlhZs3LgRdnZ2mDFjRo8WMuytpw2tzxyGG+jwdk5CXhcZGan0wkPUm8YgLWgIdAAmA1OB1a27LT4tLS1YunQpZs+ejVu3biE4OBiBgYFobFRcHVUmk2Hp0qUICAhATk4OoqOjERkZiYKCAgBAbGwsysrKkJ6ejuTkZKSkpODMmTP9c1Xt1P7VWnxG/Kfjku+EEKIu2oZbS188V3IkHIpPVlYWJBIJFi5cCIFAADc3N0yYMAHnz59XaNfQ0ICnT5+CMSbv0mlpacn3HUlJSUFwcDAMDAxgbGyMwMBAHDt2rH+uqp2m5rZnPoJuWhLSP8LCwhAWFqbsMIiaGzSkdUCHtKleyZFweObT2Za5JiYmKCpSXB9o2LBh+OKLL7Bu3TqsX78eUqkU4eHhMDU1xbNnz1BbW4sJEybI27dtu/s6qVQKALh//z4ePnyocExPTw96enryz9uOt2/XmZqaakhePMez+lpUVXXc636g6ElO1IWq5KS8vBwAlD7RVFXyoUrUKSePxQzixhbIKh5Ah3X9TlBf5KTta9vu6+11W3xevHgBHR3FZyWDBw/uMHdDJpNBW1sb0dHRcHV1xZ07dxAWFgYTExN50Xn9+3S2G2LbiKAVK1Z0F5bc559/zrnt0v/j3PRfrSc5UReqkhMnJydlhwBAdfKhStQqJ6e59cL7Iie1tbUYN25ch9e7LT5DhgzpMDv75cuXHbbMvXTpEu7cuYO1a9cCaN0u18fHB8ePH8eWLVsAKM7y7ux7WFhY4MCBA9DR0cGgQYMUjrXv+RBCCFFdUqkUtbW1sLCw6PR4t8XH1NQUhw4dUnittLQU8+bNU3jt4cOHHeYwaGlpQUtLCwYGBhgxYgRKS0vle9yXlZUpvA0HtPaMHB0du70oQgghqq+zHk+bbgcc2NvbgzGGQ4cOQSKRIC0tDYWFhXBxcVFo9+GHH6K4uBjHjx8HYwx5eXk4ceIE3NzcAABz587Fvn37UFdXh6qqKhw8eBBz587t5aURQgj5V2IcFBYWMn9/fyYSiZi7uzu7fv06Y4yx/fv3szlz5sjbZWZmMi8vL2Ztbc1cXV3ZiRMn5Meam5vZpk2bmIODA7O3t2e7du1iMpnsjefNz89nfn5+bNq0aczd3Z3l5ub2qt1AwPVar127xry8vJiVlRVzdnZmSUlJPEfKn57+/BsaGpijoyM7deoUTxHyj2tOHj16xEJCQpi1tTVzcHBgu3fv5jlS/nDNyZ07d5iPjw+ztrZmzs7OCvexgSg3N5fNmDGjy+PV1dVs4cKFTCQSMScnJ5aZmdkn5+VUfJRBLBazTz75hP3000+spaWFpaamMltbW/b8+fO3ajcQcL3WmpoaZmVlxS5dusSkUinLzc1l06dPZ1evXlVS5P3nbX7+K1asYJMmTRqwxacnOfHx8WERERGsubmZVVRUMEdHR3b27FklRN2/uOZEKpUyBwcHdubMGcZY643ZwsKC5efnKyPsfiWTydiJEyeYjY0Ns7Gx6bLd/Pnz2datW5lYLGbXr19nVlZWrKKiotfnV63FnV7DdX4R13YDAddrra6uhru7O1xcXKCpqQlLS0vY2dnh9u3bSoq8//T055+SkoLGxkZMnDiR50j5wzUnubm5qKysxIYNGyAUCjFmzBgcOXIE9vb2Soq8//TVfMWBJCYmBklJSQgJCemyTVlZGfLy8rB8+XJoa2vDwcEBs2bNQnJycq/Pr7LFh+v8Iq7tBgKu12pra6uwlEt9fT2ys7Px/vvv8xInn3ry86+srMTevXsRFRXFV3hKwTUneXl5mDhxIvbu3YuZM2fC2dkZ6enpGDlyJJ/h8uJt5itOmTIFvr6+WLlyZYevHQj8/f1x+vTpLkejAUBJSQmMjIwURiabmJigsLCw1+dX2eLDdX4R13YDwdtc6/PnzxESEoJp06apzByTvsQ1J1KpFKtXr8batWsxYsQIPkPkHdecNDQ0ICcnB1paWsjIyMDevXvx448/4ty5c3yGy4u3ma+Ym5uLI0eOYN++fbh27Rqf4fKibeTxmzQ1NXWat/ZzNN+GyhYfrvOLuLYbCHp6rWVlZfDz84OhoSFiYmJUbgn9vsA1Jz/88APee+89uLq68hmeUnDNiba2NvT09BAWFgZtbW1MmjQJvr6+SE9P5zNcXvR0vqKbmxsEAoHCfEV11J/3V5W9G5mamqKsrEzhtdLS0g5zg7i2Gwh6cq23bt2Cn58fnJ2dERMTA6FQyFeYvOKak7S0NFy8eBG2trawtbVFUVERNm/ejE2bNvEYLT+45sTExAQvX75UmJ/X1VIo/3Zcc/Km+YrqyNTUFDU1NQo9nT67v/Z6yEI/EYvF7KOPPlIYnWJlZcWePn36Vu0GAq7XWl5ezqysrNjhw4eVFCl/3vbnP3fu3AE92o1LTpqbm9lHH33EIiMjmVgsZgUFBWzGjBnswoULSoq8/3DNSVFREbOwsGDHjh1jMpmM3b9/n9nb27P09HQlRd7/bt68+cbRbj4+PiwqKoqJxWJ248YNJhKJWGFhYa/Pq7LFhzHu84u6ajcQcclJVFQUmzhxIhOJRAofO3bsUGbo/Ybr/5PXDeTiwxj3nFRUVLDFixczOzs79t///pclJCQoK+R+1xfzFQei9sXn559/ZiKRSP55TU0NCwwMZNbW1szJyYmlpaX1yXk1GGOs9/0nQgghhDuVfeZDCCFk4KLiQwghhHdUfAghhPCOig8hhBDeUfEhhBDCOyo+hBBCeEfFh6iNdevWwdzcvMuPgIAAmJubo6mpiZd4fvvtt16dr7uvLyoqgrm5OaqqqnoTJiH9Qj3XjCBqKTw8HKtWrQLQuu5dQEAATp48CSMjIwCtqzxnZWUpM0RC1AYVH6I2hg4diqFDhwIA/vrrLwDAO++8I1/leiAuRkuIqqK33Qhp5+zZs5g1axYsLS3x5Zdf4s8//wTQ+jaXvb09tm/fDhsbG0RERAAArly5Ak9PT1haWsLNzQ2nTp2Sf6/GxkasWrUK9vb2EIlECAwMxIMHDzidDwAePHiAkJAQTJ8+Hfb29tiwYQMaGxs7jbuurg6hoaGwsrKCq6srbt26pXA8PT0d7u7umDp1KmbNmoWEhIS+SBchb4WKDyHtnDlzBjExMTh69Ciqqqqwc+dO+bH6+no8ePAAKSkpWLRoEYqLi7F8+XL4+/sjNTUVy5Ytw/bt25GWlgYA2LNnD6qqqnD48GGcPn0ampqaWL9+Pafz1dfX47PPPoNAIMDRo0cRGxuLnJycDl/f5uuvv8aTJ0+QmJiITZs2KRSXJ0+eYOXKlViwYAEuXLiANWvWYM+ePbhx40Zfp48QTuhtN0LaiYiIwJQpUwAAXl5eSE1NVTgeFBSEsWPHAgDWrl0LDw8PfPrppwCAsWPHoqKiAgcPHoSbmxuqq6uhq6sLY2Nj6OrqYsuWLaiuruZ0vtTUVMhkMuzYsUO+ode2bdvg5+fXYXuAkpISZGVlITU1FWZmZgCAb7/9Ft988w0A4PHjx5BIJDAyMsLo0aMxevRoGBoaYvz48X2VNkJ6hIoPIe20FRYA0NfX77Br4+vHi4uLUVRUJO/pAMCrV6/k+78EBQUhKCgIDg4OmD59OpydneHp6cnpfMXFxZg8ebLCTpJTp06FQCBASUmJ/PkV0DqyTVtbW154AMDS0lL+78mTJ8PDwwOBgYEYM2YMPv74Y3h6esLQ0LBnySGkj1DxIaSd7nZ8fX1jPqlUioCAAPj7+3faViQSISMjA5cvX8bVq1exe/duJCYmIjk5udvztd+++HUymazT1xlj0NDQAAAIBAL56xoaGvj+++8RGBiIjIwMXLlyBYmJiYiKisK8efO6vlhC+gk98yGkF0xNTVFeXo5x48bJP7KyspCYmAgAiI+Px7179+Dh4YGdO3fi+PHjKCoqQmFhIafvXVBQoNDzysvLg0QigYmJiUJbc3NztLS0ID8/X/7a77//Lv93QUEBtm7dismTJyM0NBQnT57E7NmzFXpshPCJig8hvbBo0SJkZmYiLi4O5eXluHjxIqKiojB8+HAArdsyb9myBbdv30ZlZSVSUlKgp6fH6VmLh4cHhEIh1qxZg6KiImRnZyM8PBwffPBBp1tiOzo6Ijw8HPfu3UN2drbCQAkDAwMkJSVh3759qKysRE5ODu7evYupU6f2aT4I4YqKDyG9YGFhgZiYGJw/fx5ubm7Ytm0blixZgsWLFwMAVq9eDWtra4SGhmLOnDm4efMmDhw4AH19/W6/9+DBg5GQkIDGxkb4+voiNDQU1tbWiI2N7bT9rl27YGpqigULFmDVqlUICAiQHzMyMkJsbCx++eUXuLu7Y/ny5XB2dkZwcHDfJIKQHqKdTAkhhPCOej6EEEJ4R8WHEEII76j4EEII4R0VH0IIIbyj4kMIIYR3VHwIIYTwjooPIYQQ3lHxIYQQwjsqPoQQQnj3/6JLSIwXefxUAAAAAElFTkSuQmCC\n",
      "text/plain": [
       "<Figure size 432x288 with 1 Axes>"
      ]
     },
     "metadata": {},
     "output_type": "display_data"
    }
   ],
   "source": [
    "fig, ax = plt.subplots(figsize=(6,4))\n",
    "ax.set_title('SVC Precision-Recall tradeof')\n",
    "ax.plot(thresholds, precisions[:-1], lw=2, label='Precision')\n",
    "ax.plot(thresholds, recalls[:-1], lw=2, label='Recall')\n",
    "plt.vlines(0.5, 0, 1, linestyles='--', label='Threshold = 0.5')\n",
    "ax.set_xlabel('Thresholds')\n",
    "ax.legend(loc='best')\n",
    "ax.set_ylim(bottom=0.8, top=1.02)\n",
    "ax.grid()\n",
    "fig.tight_layout()\n",
    "plt.show()"
   ]
  },
  {
   "cell_type": "code",
   "execution_count": 35,
   "metadata": {},
   "outputs": [
    {
     "data": {
      "image/png": "iVBORw0KGgoAAAANSUhEUgAAATMAAAEzCAYAAABdWOReAAAABHNCSVQICAgIfAhkiAAAAAlwSFlzAAALEgAACxIB0t1+/AAAADl0RVh0U29mdHdhcmUAbWF0cGxvdGxpYiB2ZXJzaW9uIDMuMC4zLCBodHRwOi8vbWF0cGxvdGxpYi5vcmcvnQurowAAIABJREFUeJzt3XlcVOX+B/APMDNsSqIimJgIiBspW5C7EmCGWCC5XJc06AqUXCtvmmZmXjX1aqaimHk1xWuagUtwQ3NBf5kbLkQiikCCBKIoKiAzMOf3hzk5DcsoMMMcP+/Xi9eLec4z53znST4958xZjARBEEBEZOCM9V0AEVFjYJgRkSgwzIhIFBhmRCQKDDMiEgWJvgt4Uvfv30d6ejpsbGxgYmKi73KIqIlVV1ejuLgYrq6uMDMz01husGGWnp6OcePG6bsMItKxrVu3wsvLS6PdYMPMxsYGwIMPZmdnp+dqDFN6ejpcXV31XYZB4xg2nLZjWFhYiHHjxqn+9v/KYMPs4a6lnZ0d7O3t9VyNYSoqKuLYNRDHsOEedwxrO6zELwCISBQYZkQkCgwzIhIFhhkRiYJewiwtLQ19+vSpdXlBQQEmT54Md3d3+Pn5ISUlRYfVEZEh0mmYCYKAb7/9Fm+++SYUCkWt/d577z107doVJ06cwPz58/Huu+8iLy9Ph5USkaHRaZitXLkS27ZtQ2RkZK19cnJykJ6ejujoaMhkMvTp0we+vr7YuXOnDislIkOj0zAbM2YM4uPj6zxB7sqVK2jfvj0sLCxUbY6OjsjMzGzQtgtvlqHkzv0GrYOImi+dnjRra2tbb5+ysjKN667Mzc1x/37NQVRYWKjRZmVlBSsrK9Xr/Ot3Ebn4IADAyf6ZxylZ1MrLymFx5LC+yzBohjKG5RVV8OjWDh7d2qnaWrUwRZeOrWBkZKT1eqqqqrBx40YAwOTJkyGRNJ/z7ptPJX+wsLBAZWWlWltFRYXaTO1RNV2fGRISgtDQUNXrywV/BuGV/NJGqlQkbnE8GsxAxjDxpxwk/pSj0f5sa2mN/S3NTPDqi9ZoYfbnGfcHDx7EihUrAAC3b9+Gr69vo9SWmppab5/i4uI6lze7MHNyckJBQQHu37+vmqFlZ2fD2dm5xv41XZv515mZpycwsM89lFdUNV3hBijjYga6d+uu7zIMmiGM4Z0yOb47dBky6Z+hdDqjSPV7QUltX8YpILOyh+fzzwJ4MCuLjo5WLd21axfefffdBs/OUlNT4enpWW+//Pz8Opc3uzBzdHREt27d8Pnnn+P999/HmTNncODAAWzfvr3G/tpem/ls2xaNXarBK70ug3PHVvouw6AZyhg+unsJAEqlgNzf76CqWllj/xXfnEFe0T1s2PMrTl0owiv9OuPsz/uRm5sLBwcHAEBubi4SEhLw+uuvN3X5WmkWYbZnzx7MnTsXZ8+eBQCsWrUKc+bMQZ8+fWBtbY0FCxbAxcVFz1USiYexsREcO9R+/LidtQXyiu6hqKQc+09exb7jOfjt0BIAQMiYNwEAyz/7GEuWLoOjaz9IpVJ0d2gNqUR/9xbUS5j5+Pjg9OnTqtcjRozAiBEjVK/bt2+Pr776Sh+lERGAWZO8kXn1FuL+l4ELOSUo+e0USooLYNrCBoeyrQEApi1sUHAtD1Nnr0Kbzi/C3/s5RI9211vNvJyJiDTIpCZ43qktFr8zAPP/7oNbl/cBALx9R8Gtqy3cutrC23cUAOBGZjIEZTXulMn1WXLz2M0koubrctpR3CkphIODA+JWfaA64F9V5YNBaYnIzc1FyW+nUNnNDulXbmi838xUAqcOzzzWKSBPgmFGRLWqqqpSnYoxbdo0tW8uJRIJpk2bhmnTpqHw1//hbKcXcO5SzadPTB3lhgCfTk1aK3cziahWCQkJqm8wg4ODNZYHBwej43OdUHmvGOYVGejp2Ebtp+0zD06v0sXVN5yZEVGNHp2V5ebmolOnumdWBb8kYdvqGWqztw170rEr5QpkkqafN3FmRkQ1ejgr09bD884epah6cB7boyfsNhXOzIioRq+//nqDT4iVK6oBQCfnn3FmRkRN5s+ZGXcziciAyasezMz2HLmCpXGnkX2tVDVba2zczSSiJtPSQgYAyMovRVZ+KY6cvYaunazx7+iBjb4thhkRNZnwV13xomt77ErJQsmd+8gruofCm2VNsi2GGRE1GTOZBF7dbeHV3RY3bldg8vx9MDFumqNbPGZGRDpRrRQAACYmTXNZE8OMiHSiWvngm00JZ2ZEZMiqqx/MzIyNOTMjIgP2cDfz1t37WPHNGVzOu9Wo62eYEZFOtDB/8OCU8vtVOHAqDzsPXm7U9TPMiEgn2rYyx9KpAzBigCOAP3c7GwvDjIh0pptDa/R0bAOg8Y+dMcyISKeUwh9fBDTynWcZZkSkU8IfT7dr7LtoM8yISKeqhaY5RYNhRkQ6JXA3k4jEQPnH+WaX825hw5503LpX1SjrZZgRkU5Z/nG+2bXiMuxKuYITmfcaZb0MMyLSKa/utvjneE/07/0sAEDRSOebMcyISKckJsYY6G6PXs5tG3W9DDMiEgWGGRGJAsOMiESBYUZEosAwIyJRYJgRkSgwzIhIFBhmRCQKDDMiEgWGGRGJAsOMiERBp2F28eJFjB49Gm5ubggKCkJaWlqN/c6dO4fQ0FB4enrC398f3377rS7LJCIDpLMwk8vliIqKwrBhw3Dq1ClEREQgLCwM9+6p3/5DqVQiKioKEyZMQGpqKpYtW4ZPP/0UFy9e1FWpRGSAdBZmJ0+ehEKhwKRJkyCVShEYGAhnZ2ckJSWp9SstLcXNmzchCAIEQYCRkREkEgmkUqmuSiUiAyTR1YaysrLg5OSk1ubo6IhLly6ptVlbW2P8+PGYOXMmZs2aherqasyePVvjvQ8VFhZqtFlZWcHKyqrxiieiZk9nYVZeXg4zMzO1NnNzc1RUVKi1KZVKyGQyLFu2DAEBATh79iymTp0KR0dH9O/fX2O948aN02gLCQlBaGho434AkUpNTdV3CQaPY/hkfrv65yEmbcawuLi4zuU6CzMLCwtUVlaqtVVUVMDCwkKtbd++fTh79ixmzJgBAPD29sbIkSOxffv2GsNs69atsLOzU2vjzEw7qamp8PT01HcZBo1j+OSuV+YAp24DgFZjmJ+fX+dynR0zc3JyQk5OjlpbdnY2nJ2d1doKCwshl8vV2iQSCSSSmnPXzs4O9vb2aj8MMqKnj87CzMfHB4IgYNOmTVAoFEhMTERmZib8/f3V+vXr1w+XL1/G9u3bIQgC0tPTsWPHDgQGBuqqVCIyQDoLM5lMhvXr1yM5ORne3t6IjY1FTEwMWrdujdjYWFVYdenSBatXr8b27dvh5eWF999/H++//z78/Px0VSoRGSCdHTMDABcXF2zbtk2jPSIiAhEREarXgwYNwqBBg3RZGhEZOF7ORESiwDAjIlFgmBGRKDDMiEgUGGZEJAoMMyISBYYZEYkCw4yIRIFhRkSiwDAjIlFgmBGRKDDMiEgUGGZEJAoMMyISBYYZEYkCw4yIRIFhRkSiwDAjIlFgmBGRKDDMiEgUGGZEJAoMMyISBYYZEYkCw4yIRIFhRkSiwDAjIlFgmBGRKDDMiEgUGGZEJAoMMyISBYYZEYkCw4yIRIFhRkSiwDAjIlFgmBGRKDDMiEgUGGZEJAo6DbOLFy9i9OjRcHNzQ1BQENLS0mrsd/36dURFRcHT0xN9+/bFihUrdFkmERkgnYWZXC5HVFQUhg0bhlOnTiEiIgJhYWG4d++eRt+oqCjY2Njg2LFj2L59O3bt2oW9e/fqqlQiMkA6C7OTJ09CoVBg0qRJkEqlCAwMhLOzM5KSktT6nT9/Hnl5efjoo49gamqKjh07YsuWLfDx8dFVqURkgCS62lBWVhacnJzU2hwdHXHp0iW1tvT0dLi4uGD16tWIj4+Hqakp/va3v+HNN9+scb2FhYUabVZWVrCysmq84omo2dNZmJWXl8PMzEytzdzcHBUVFWptpaWlSE1Nhbe3Nw4cOIDs7GyEh4fDxsYGQUFBGusdN26cRltISAhCQ0Mb9wOIVGpqqr5LMHgcwyfz29U/DzFpM4bFxcV1LtdZmFlYWKCyslKtraKiAhYWFmptMpkMLVq0wNSpUwEA3bp1Q2hoKPbv319jmG3duhV2dnZqbZyZaSc1NRWenp76LsOgcQyf3PXKHODUbQDQagzz8/PrXK6zY2ZOTk7IyclRa8vOzoazs7Nam6OjIyoqKiCXy1Vt1dXVta7Xzs4O9vb2aj8MMqKnj87CzMfHB4IgYNOmTVAoFEhMTERmZib8/f3V+vXr1w+tW7fG4sWLIZfLkZmZiZ07dyIwMFBXpRKRAdJZmMlkMqxfvx7Jycnw9vZGbGwsYmJi0Lp1a8TGxqrCytTUFHFxccjLy8OAAQMQHh6O8PBwDB06VFelEpEB0tkxMwBwcXHBtm3bNNojIiIQERGhet2xY0d8+eWXuiyNiAwcL2ciIlFgmBGRKNS5m/niiy/CyMhIqxX9/PPPjVIQEdGTqDPMPvjgA63DjIhIn+oMs5CQEF3VQUTUIHWG2T/+8Q+tV/TFF180uBgioidVZ5j99VIjIqLmqs4wW7Roka7qICJqEK1PmhUEAT/++COysrLUrpWUy+X49ddfsWHDhiYpkIhIG1qH2cKFC/Hf//4Xjo6OuHLlCrp27YqCggLcuXOHt9shIr3T+qTZpKQkLFy4EHv37sWzzz6Lzz//HEePHsXgwYM17lNGRKRrWodZaWkpXnjhBQBA165dkZaWBplMhnfeeQcHDhxosgKJiLShdZi1a9cOBQUFAAAHBwdkZGQAAFq2bImSkpKmqY6ISEtaHzMLCgrCBx98gEWLFmHgwIGIjo5Gly5dcPjwYTg6OjZljURE9dI6zKKjo2FpaYny8nIMGTIE48ePx9KlS9GqVSssXry4KWskIqqX1mFmYmKCt956C6WlpQCAqVOnYtCgQejRowckEp3eFo2ISIPWx8yysrLg5+eHdevWqdoiIyMRFBSEq1evNklxRETa0jrMPv30U3h5eeGdd95RtR04cAC9e/fGp59+2iTFERFpS+sw++WXX/D222/D0tJS1WZmZobIyEicOXOmSYojItKW1mHWqlUrjaePA0Bubq5awBER6YPWR+5DQ0Px8ccfo7CwEK6urjAyMsKvv/6KNWvW8HImItI7rcMsMjIS1dXVWLNmjeok2TZt2uCNN95AeHh4kxVIRKQNrcPM2NgY0dHRiI6ORklJCWQyGVq0aNGUtRERae2xns507do1LFmyBB999BHKy8sRHx+Pc+fONVVtRERa0zrMzp8/j+HDhyMzMxNHjhxBZWUlMjIyMH78eBw8eLApayQiqpfWYbZkyRJERkZiw4YNkEqlAIDZs2cjKiqK9/8nIr3TOswuXLiAl19+WaM9KCgIubm5jVkTEdFj0zrMrK2tawytX375BW3atGnMmoiIHpvWYTZu3DjMnTsX33//PQAgIyMDmzdvxrx58zBmzJgmK5CISBtan5oRFhYGS0tLLF++HBUVFYiOjkbbtm0RGRmJsWPHNmWNRET1qjfMKioqcPz4cRgbGyMoKAhjxoxBeXk5lEolWrRogQMHDuCVV17hrbOJSK/qDLO0tDRMmTIFt27dAvDg1tkbN26Ek5MTioqKMH36dKSkpMDd3V0nxRIR1abOY2ZLlixBt27dkJKSgmPHjsHV1RULFizAmTNnEBQUhPPnz2P+/Pn473//q6t6iYhqVOfMLCMjA19//TVsbW0BAAsWLMDAgQPxj3/8A3379sXcuXNhbW2tk0KJiOpSZ5iVlZXBzs5O9dra2homJiYICAjAnDlzmrw4IiJt1XtqhpGRkcbrv/3tb01WEBHRk3isC80fkslkjV0HEVGD1HtqRnx8PCwsLFSvq6ursXv3bo1jZePGjat3YxcvXsTcuXORmZmJjh07YsGCBejVq1et/e/cuYMRI0YgOjoaISEh9a6fiJ5edYbZs88+i23btqm1tW3bFvHx8WptRkZG9YaZXC5HVFQUJk6ciLi4OOzbtw9hYWE4dOhQrfdFmzt3LoqKirT5HET0lKszzBrz1j4nT56EQqHApEmTAACBgYGIi4tDUlISRo0apdE/ISEB9+7dg4uLS6PVQETipbOn92ZlZcHJyUmtzdHRscaHpOTl5WH16tX45ptv6r0ld2FhoUablZUVrKysGlYwERkUnYVZeXk5zMzM1NrMzc1RUVGh1lZdXY1//vOfmDFjBmxsbOpdb027tyEhIXzIipZSU1P1XYLB4xg+md+u3lP9rs0YFhcX17lcZ2FmYWGByspKtbaKigq1LxcAYM2aNejcuTMCAgK0Wu/WrVvVzoUDODPTVmpqKjw9PfVdhkHjGD6565U5wKnbAKDVGObn59e5XGdh5uTkhE2bNqm1ZWdn47XXXlNrS0xMxPXr17F//34AD07cnTdvHtLS0vDJJ59orNfOzg729vZNVTYRGQidhZmPjw8EQcCmTZswbtw47Nu3D5mZmfD391fr98MPP6i9fvXVV/HGG2/w1AwiqtMTnTT7JGQyGdavX4/k5GR4e3sjNjYWMTExaN26NWJjYxEYGKirUohIhHQ2MwMAFxcXjfPWACAiIgIRERE1vmf37t1NXRYRiYDOZmZERE2JYUZEosAwIyJRYJgRkSgwzIhIFBhmRCQKDDMiEgWGGRGJAsOMiESBYUZEosAwIyJRYJgRkSgwzIhIFBhmRCQKDDMiEgWGGRGJAsOMiESBYUZEosAwIyJRYJgRkSgwzIhIFBhmRCQKDDMiEgWGGRGJAsOMiESBYUZEosAwIyJRYJgRkSgwzIhIFBhmRCQKDDMiEgWGGRGJAsOMiESBYUZEosAwIyJRYJgRkSgwzIhIFHQaZhcvXsTo0aPh5uaGoKAgpKWl1djvp59+QkhICDw8PODv749vvvlGl2USkQHSWZjJ5XJERUVh2LBhOHXqFCIiIhAWFoZ79+6p9fv9998xdepUREZG4vTp01i2bBmWL1+Oo0eP6qpUIjJAOguzkydPQqFQYNKkSZBKpQgMDISzszOSkpLU+l27dg3Dhw+Hv78/jI2N0atXL3h7e+PMmTO6KpWIDJBEVxvKysqCk5OTWpujoyMuXbqk1ubl5QUvLy/V69u3b+P06dN49dVXa1xvYWGhRpuVlRWsrKwaoWoiMhQ6C7Py8nKYmZmptZmbm6OioqLW99y9exeRkZHo3bs3XnrppRr7jBs3TqMtJCQEoaGhDSv4KZGamqrvEgwex/DJ/Hb1z0NM2oxhcXFxnct1FmYWFhaorKxUa6uoqICFhUWN/XNychAVFQVnZ2f8+9//hrFxzXvEW7duhZ2dnVobZ2baSU1Nhaenp77LMGgcwyd3vTIHOHUbALQaw/z8/DqX6+yYmZOTE3JyctTasrOz4ezsrNH31KlTGDVqFPz8/LBy5UqYmprWul47OzvY29ur/TDIiJ4+OgszHx8fCIKATZs2QaFQIDExEZmZmfD391frd/XqVUyZMgXR0dF4//33YWRkpKsSiciA6SzMZDIZ1q9fj+TkZHh7eyM2NhYxMTFo3bo1YmNjERgYCODBbmNZWRmWL18Od3d31c/SpUt1VSoRGSCdHTMDABcXF2zbtk2jPSIiAhEREQCADz/8EB9++KEuyyIiEeDlTEQkCgwzIhIFhhkRiQLDjIhEgWFGRKKg028zdUmpVCI/Px9lZWX6LqXZkkgkyMjI0HcZemVpaQl7e/tarzAhwyHaMLtx4waMjIzQtWtX/kOtRVlZGSwtLfVdht4olUpcu3YNN27cQLt27fRdDjWQaP/Kb9++DVtbWwYZ1crY2Bi2trYoLS3VdynUCET7l15dXQ2pVKrvMqiZk0qlqKqq0ncZ1AhEG2YAeF0n1Yv/RsRD1GFGRE8PhlkzcePGDXzwwQfo06cP3NzcEBAQgNWrV0OhUCAgIABffvmlxnuUSiUGDRqEPXv2AHjwnIWYmBgMGzYM7u7uGDBgAD7++GPcunVL1x+HSOcYZs3Ee++9B5lMhuTkZJw7dw4xMTH4/vvvsXr1aowaNQq7du3SeM/Ro0dRWVmJl19+GdXV1Xjrrbdw9uxZxMTE4MyZM9i5cydu3bqFN954g8eFSPQYZs3E+fPnMXToUNWNJbt06YJZs2bB3NwcISEhyMvLw/nz59Xes3PnTowcORIymQyJiYm4cuUKVq9eDUdHRxgZGcHW1haLFy9Gp06dcPXqVX18LCKdEe15Zn8176vjOJ1RpJNteXW3xdzwFx/rPcOGDcP06dMxYsQI+Pj4wMPDAwMHDsTAgQMBAAEBAYiPj0fv3r0BADdv3sThw4dVT7c6cuQIBg0apPGcBQsLC6xataoRPhVR88aZWTOxcOFCzJw5E1evXsWMGTPQt29fTJw4EZcvXwYAjB07FklJSZDL5QCAXbt2wcfHBx07dgQA3Lp1C23bttVb/UT69tTMzB53pqRrxsbGCA4ORnBwMKqrq/HLL79g7dq1CA8Px8GDB+Hl5QVbW1v8+OOPeOWVV7Bz505Mnz5d9X4bG5tan15z8+ZNtGnTRlcfhUgvODNrBo4cOYL+/ftDoVAAAExMTODm5oZ58+ahsLBQdYb66NGjkZCQgDNnzqCiogKDBw9WrWPQoEE4evSoxqP7ysvLMWzYsBq/QCASE4ZZM+Dl5QWJRIJZs2ahoKAAAHD9+nWsXbsWHh4eaN26NQDgtddew9mzZ7F582aMGjUKJiYmqnUMHToUHTt2RHR0tOopWHl5eZg6dSrat2+PYcOG6f6DEekQw6wZsLCwwNatW2FkZIRRo0ahd+/eCAkJgVKpRExMjKpfy5YtMXToUOzfv1/jIcfGxsb46quv4OzsjPDwcLi7u2P8+PHo2LEjNm7cWOfj+ojE4Kk5ZtbcdejQAUuWLKm334IFC7BgwYIal1lYWGDGjBmYMWNGY5dH1OxxZkZEosAwIyJRYJgRkSgwzIhIFBhmRCQKDDMiEgWGGRGJAs8zq0VVVRU2btwIAJg8eTIkEg4VUXPGv9BaJCQk4JNPPgEAtGrVCq+//rp+CyKiOnE3swZVVVVYsWKF6vWKFSua7E6tDy89cnd3R8+ePeHq6qp6HR4ejvz8fHTt2hV37txpku0/dOLECXh5eT3Re2fOnFnrVQkNWe9fHT9+HEFBQXBzc8OYMWPqvOHkF198oTaW7u7uOHHiRKPUQc0TZ2Y1SEhIQG5uLhwcHAAAubm5SEhIaJLZ2VdffaX6febMmWjZsiVmz56tasvPz2/0bRqikpISvP3221i4cCF8fX3x9ddfIywsDMnJyTU+G/XChQuYPXs2xo4dq4dqSR84M/uLR2dl06ZNw7Rp0wA07exMG3FxcXjppZfg4eGBefPmQalUAgAmTJiAmTNnon///pgwYQIAIDU1FaNGjYKnpydee+01HDt2TLWe7777Dn5+fnjhhRcwfvx4HDlyRLVMqVRixYoVGDhwIHx8fNQucv/tt98QEREBb29v+Pr6YvXq1TWOR2VlJebMmQMvLy8MHjxYbf1/9eis9NGf2NhYjb779+9Hly5dMHToUEilUoSHh0Mul+Pnn3+ucd2//vorunfvXs+okphwZvYXj87KgoODATwIsqacnWnjypUrSExMxLVr1zBy5EgMHjwYgwYNAvDg+QFJSUkwMjLC77//jrfeeguffvopXn75ZRw/fhzR0dGIj49HixYtMGfOHOzevRtdunRBXFwc/vWvfyE5ORkAUFZWhsrKShw8eBBnzpzBxIkTMXToUDz33HN488034efnhy+++AJFRUWIiIiAVCrFlClT1OpcsWIFLly4gB9++AGCICAiIqLWz/TorLQ+WVlZcHJyUmvr3LkzLl26hH79+qm1X79+HcXFxfjyyy9x7tw5tGrVCmFhYRg5cqTW2yPDw5nZI/46K5NIJJBIJM1idjZt2jSYmZnByckJ3bp1U9v9HDx4MKysrNCyZUvs3bsXHh4eGD58OCQSCfr374+BAwfiu+++g0wmg0Qiwc6dO/HLL79gxIgRSE5OVj0IVyKR4N1334VEIoG3tzfatm2L/Px8pKam4vbt25g+fTpMTU3x3HPP4e2338Z3332nUef//vc//P3vf0fbtm1hY2ODyMjIRvn85eXlMDc3V2szMzPTuBkl8GCX1NvbG+PHj0dKSgo++eQTLFy4EIcPH26UWqh5Ypg9oqZZGQAEBwfDwcFBNTvTh2eeeUb1u1QqVd2VFgBsbW1VvxcUFOD48ePw8vJS/Rw6dAi///47WrRoga+//hq//fYbJk6ciICAAKxbtw6CIAAAzM3NIZPJVOuSyWSoqqrCzZs3YWNjA6lUqlrWoUMH/P777xp13rhxA3Z2dqrX9vb2tX6mKVOmqNX58KemZ4Sam5vj/v37am3379+HhYWFRt9u3bphy5Yt6Nu3L6RSKby9vfHqq69i3759tdZCho+7mX+oaVb20MPZ2bRp07BixQoEBwc32/PO2rVrh4CAACxfvlzVlp+fD0tLS5SWlqK6uhqxsbFQKBQ4cOAA/vnPf9b7bWP79u1x/fp1yOVyVdjl5eXV+ACVdu3a4dq1a6qnSBUV1f5ErHXr1mn9uZydnbF37161tuzsbISHh2v0PX36NNLT0zFp0iRVm0Kh4A0qRU6nM7OLFy9i9OjRcHNzQ1BQENLS0hrUrzHVNit7qDnMzrTxyiuvICUlBSkpKVAqlcjIyEBoaCgOHTqEkpIShIWF4eTJk5BKpWjXrh2MjIzUZn016dWrF2xtbbFs2TJUVlbi6tWrWLt2LYKCgjT6hoSEYN26dSgqKkJJSQnWrl3bKJ/L398fFy9eRFJSEhQKBTZs2ABjY2N4e3tr9DUzM8OyZctw+PBhKJVKHDt2DN9//32N/11JPHQ2vZDL5YiKisLEiRMRFxeHffv2ISwsDIcOHUKLFi0eu19jenRWlpubi06dOtXZvznPzhwcHLBq1SosX74c7733HqysrPDWW28hJCQEADBv3jzMmTMH169fR6tWrfDRRx+hS5cudZ6DJZVKsW7dOvzrX//CgAEDIJPJMHK4YMLcAAALmElEQVTkSLzzzjsafSMiInDnzh0MHz4cpqamCAkJQVZWVoM/V5s2bRAbG4sFCxZg9uzZ6NKlC2JjY1UzxY8//hgFBQX46quv4OrqiiVLlmDp0qWYNm0a2rdvj0WLFqFXr14NroOaMUFHjh49KvTv31+tbcyYMcL27dufqF9eXp7g4uIi5OXl1bi9CxcuaF3bjh07hGefffaxfnbs2KH1+pure/fu6buEZuFx/q381enTpxuxkqdL0k/ZwvD3dglz1+zXqn99f/M6m1rU9NW6o6MjLl269ET9GtPrr7/Oy5WIDJzOwqy8vBxmZmZqbebm5jU+51Gbfg8VFhZqtFlZWTWwWiJqamamD+LHVGrUKOvTWZhZWFigsrJSra2iokLjq3Vt+z00btw4jbaQkBCMGTMGZWVlDaxa/DhGD47TpqamPvH7G/Lep5lZlRLDX2iFrvbmWo1hcXFxnct1FmZOTk7YtGmTWlt2djZee+21J+r30NatW9XOawIezMyuXbsGS0vLBtctZmVlZRwjPDif7uGpJI8rNTUVnp6ejVzR06OPj/ZjWN91yjo7NcPHxweCIGDTpk1QKBRITExEZmYm/P39n6jfQ3Z2drC3t1f7ebibKfxxMihRbfhvRDx0FmYymQzr169HcnIyvL29ERsbi5iYGLRu3RqxsbEIDAyst9/jMDExUTtLnqgmCoWiWZ5iQ49Pp/8VXVxcsG3bNo32iIgItQuSa+v3OFq1aoWioiJ06NChxlvEECmVShQVFdV70jAZBtH+L+nhRdKZmZn6LqVZUiqVKC0txTPPPPNUh72lpWWNl2Vp486dO9i5cye6dOnCb9CfUGOOoWjDzNjYGM8995y+y2i28vPzERISggMHDtR5MTjV7s6dO4iPj8fbb7/NMHtCjTmGT+//kolIVBhmRCQKDDMiEgWDPWZWXV0NoObLmah+D8eN4/fkOIYN9zhj+LDPw7/9vzISDPSswdOnT9d4KRMRidvWrVtrvKGowYbZ/fv3kZ6eDhsbG5iYmOi7HCJqYtXV1SguLoarq6vGzSgAAw4zIqJH8QsAIhIFhpmIafsshXPnziE0NBSenp7w9/fHt99+q+NKmy9tx/Dnn39GSEgI3N3dERwcjP/7v//TcaXNX1paGvr06VPr8oKCAkyePBnu7u7w8/NDSkrK422g4Te/peaosrJSGDJkiLBx40ZBLpcL33//veDl5SXcvXtXrV91dbXQp08fYdeuXYIgCML58+cFV1dXISMjQx9lNyvajmFeXp7Qu3dvYfPmzYJcLhdSU1MFb29v4dKlS3qqvHlRKpXCjh07BE9PT8HT07PWfqNHjxYWLVokVFZWCseOHRPc3d2Fq1evar0dzsxE6uTJk1AoFJg0aRKkUikCAwPh7OyMpKQktX6lpaW4efMmBEGAIAgwMjKCRCJRe0bm00rbMTxy5AgcHR0xYcIESKVSeHh44OWXX0Z8fLyeKm9eVq5ciW3bttX5QOicnBykp6cjOjoaMpkMffr0ga+vL3bu3Kn1dhhmIqXtsxSsra0xfvx4zJw5Ez179kRoaCjeffddjfc+jbQdQ0EQNJ62bmJigtzc3KYu0SCMGTMG8fHxcHV1rbXPlStX0L59e7U7Sjs6Oj7WjSIYZiKl7bMUlEolZDIZli1bhvPnz2PLli2IiYnhMR9oP4YDBw7EhQsXsGfPHigUCpw7dw6JiYkat39/Wtna2tbbp6ysrMax/utT7OvCMBMpbZ+lsG/fPpw9exaBgYGQSqXw9vbGyJEjsX37dl2W2yxpO4YdO3bEmjVrsGnTJvTv3x+xsbEIDg7mnTQew+M++6MmDDORcnJyQk5OjlpbdnY2nJ2d1doKCwshl8vV2iQSCe++Cu3H8N69e7C2tkZ8fDxOnDiB2NhYXL9+HT179tRluQbNyckJBQUFajOxmsa6LgwzkdL2WQr9+vXD5cuXsX37dgiCgPT0dOzYsUN1G/OnmbZjePv2bYwaNQpnz55FVVUVkpOT8dNPP9X6EB7S5OjoiG7duuHzzz+HXC7H8ePHceDAAQwfPlz7lTTsS1dqzjIzM4UxY8YIbm5uwvDhw4Vjx44JgiAIa9euFV555RVVv8OHDwvBwcGCh4eHEBAQIIqntTcWbcdwz549gp+fn+Dm5iaMHj1aOHfunL5KbraOHz+udmrG7t27BTc3N9XrgoICISwsTPDw8BBeeuklITEx8bHWz8uZiEgUuJtJRKLAMCMiUWCYEZEoMMyISBQYZkQkCgwzIhIFhhk1mK+vL7p27ar66dGjB4YMGYLFixejvLy80be3atUqhISE1NsvPz8fXbt21bgwnMSJ55lRg/n6+mL06NGqgFEqlcjOzsb06dMxePBgLFiwoFG3V1ZWBrlcDmtr6zr7VVdXo6SkBNbW1rw86ynAmRk1CktLS9jY2MDGxga2trbo06cPJk6ciOTk5CbZVn1BBjy4DY+NjQ2D7CnBMKMmY2JiAplMhlWrViE8PBxhYWHw9PREQkICAGDDhg0YMmQI3N3dMXbsWJw7d0713urqasTExGDw4MFwd3fHhAkTcPnyZQDqu5lVVVWYP38++vXrh169emHs2LGqW1v/dTfz7t27mD9/PgYMGIDevXsjLCwM2dnZqm36+vri66+/xoQJE9C7d28EBQXh4MGDOhkrajiGGTU6pVKJtLQ0xMXFwc/PDwBw9OhReHl5YceOHRg0aBC++eYbbN68GXPnzkVCQgIGDRqEN954A3l5eQCAmJgYbNmyBbNmzUJCQgLat2+PKVOmaDwANi4uDkePHsXatWuRmJgIBwcHREdHo6ajJ9HR0Thx4gSWL1+OHTt2wNTUFGFhYWr3J1u5ciXGjBmD7777Dg4ODvjwww817ipCzVRjXEBKT7chQ4YIPXv2FNzc3AQ3NzehR48eQs+ePYWpU6cKpaWlwsqVK4VevXoJ1dXVqvcMHjxY2L17t9p6Jk+eLHz22WeCUqkUXnzxRWHTpk2qZXfv3hUWLVok3Lx5U1i5cqUQHBwsCIIgzJ8/XwgKChJu3rwpCIIglJaWCj///LNQVVUl5OXlCS4uLkJmZqaQmZkpuLi4CGlpaap1lpWVCd7e3sL27dtVn2POnDmq5RkZGYKLi4uQnZ3d+INGjY4HE6hRTJkyBSNGjAAASKVStG3bFjKZTLXc3t4exsYPdgTKyspQUFCAOXPmYO7cuao+crkcMpkMt27dQklJCZ5//nnVshYtWmDmzJka2x0/fjwOHjyIAQMGwN3dHb6+vggODtZ4MHRWVhakUqnarZstLCzQo0cP1e4rAHTu3Fltm8CDXVlq/hhm1Cisra3RqVOnWpebmpqqflcqlQCAzz77DD169FDrZ2ZmpnqYipGRUb3bdXBwwA8//IAjR44gJSUF//nPf7B582aNx+U9uv1HCX88yOWhmh7kIvALf4PAY2akcy1btoSNjQ2KiorQqVMn1c/D418tW7ZEmzZtcOHCBdV77t+/j759++L8+fNq69qxYwd+/PFH+Pn5Yf78+UhOTsaNGzdw6tQptX5OTk5QKBRIT09XtVVUVODixYtqszEyXJyZkV6Eh4djzZo1aNeuHZ5//nns3bsXW7duxZYtWwAAkyZNwpo1a9ChQwc4ODggNjYWLVu2RPfu3XHkyBHVeu7cuYMvvvgCzzzzDDp16oSUlBQolUp0795dbXsODg4ICAjArFmzMHfuXFhZWWH16tUwMTHhXXVFgmFGejFx4kTcv38fS5cuxY0bN+Dg4ICVK1fC09MTABAWFoaysjJ89NFHKCsrg4eHB9atW6d2HA4AJk+ejJKSEnz44YcoKSlB586dsXLlSnTu3Bn5+flqfRcuXIhFixYhMjISVVVVeOGFFxAXF4dWrVrp7HNT0+EVAEQkCjxmRkSiwDAjIlFgmBGRKDDMiEgUGGZEJAoMMyISBYYZEYkCw4yIRIFhRkSi8P8I+URzJdeoIwAAAABJRU5ErkJggg==\n",
      "text/plain": [
       "<Figure size 324x324 with 1 Axes>"
      ]
     },
     "metadata": {},
     "output_type": "display_data"
    }
   ],
   "source": [
    "fig, ax = plt.subplots(figsize=(4.5,4.5))\n",
    "ax.plot(precisions, recalls, lw=2, label='SVC')\n",
    "default = np.argmin(np.abs(thresholds - 0.5))\n",
    "ax.plot(precisions[default], recalls[default], '^', c='k', markersize=10, \n",
    "        label='Threshold = 0.5', fillstyle='none', mew=2)\n",
    "ax.set_xlabel('Precision')\n",
    "ax.set_ylabel('Recall')\n",
    "ax.legend(loc='best')\n",
    "ax.grid()\n",
    "fig.tight_layout()\n",
    "plt.show()"
   ]
  },
  {
   "cell_type": "code",
   "execution_count": 36,
   "metadata": {},
   "outputs": [
    {
     "name": "stdout",
     "output_type": "stream",
     "text": [
      "Average precision-recall score: 1.00\n"
     ]
    }
   ],
   "source": [
    "# Average precision-recall score\n",
    "y_test_score = svc2.predict_proba(X_test)[:,1]\n",
    "average_precision = metrics.average_precision_score(y_test, y_test_score)\n",
    "print('Average precision-recall score: {0:0.2f}'.format(average_precision))"
   ]
  },
  {
   "cell_type": "code",
   "execution_count": 37,
   "metadata": {},
   "outputs": [],
   "source": [
    "# Determine a class from the predicted probability by using \n",
    "# the user-specified threshold value (not a default of 0.5)\n",
    "THRESHOLD = 0.6\n",
    "preds = np.where(y_test_score > THRESHOLD, 1, 0)"
   ]
  },
  {
   "cell_type": "code",
   "execution_count": 38,
   "metadata": {},
   "outputs": [
    {
     "data": {
      "text/html": [
       "<div>\n",
       "<style scoped>\n",
       "    .dataframe tbody tr th:only-of-type {\n",
       "        vertical-align: middle;\n",
       "    }\n",
       "\n",
       "    .dataframe tbody tr th {\n",
       "        vertical-align: top;\n",
       "    }\n",
       "\n",
       "    .dataframe thead th {\n",
       "        text-align: right;\n",
       "    }\n",
       "</style>\n",
       "<table border=\"1\" class=\"dataframe\">\n",
       "  <thead>\n",
       "    <tr style=\"text-align: right;\">\n",
       "      <th></th>\n",
       "      <th>0</th>\n",
       "    </tr>\n",
       "  </thead>\n",
       "  <tbody>\n",
       "    <tr>\n",
       "      <th>accuracy</th>\n",
       "      <td>0.990385</td>\n",
       "    </tr>\n",
       "    <tr>\n",
       "      <th>recall</th>\n",
       "      <td>0.960630</td>\n",
       "    </tr>\n",
       "    <tr>\n",
       "      <th>precision</th>\n",
       "      <td>0.991870</td>\n",
       "    </tr>\n",
       "    <tr>\n",
       "      <th>roc_auc_score</th>\n",
       "      <td>0.979309</td>\n",
       "    </tr>\n",
       "  </tbody>\n",
       "</table>\n",
       "</div>"
      ],
      "text/plain": [
       "                      0\n",
       "accuracy       0.990385\n",
       "recall         0.960630\n",
       "precision      0.991870\n",
       "roc_auc_score  0.979309"
      ]
     },
     "execution_count": 38,
     "metadata": {},
     "output_type": "execute_result"
    }
   ],
   "source": [
    "pd.DataFrame(data=[metrics.accuracy_score(y_test, preds), metrics.recall_score(y_test, preds),\n",
    "                   metrics.precision_score(y_test, preds), metrics.roc_auc_score(y_test, preds)], \n",
    "             index=[\"accuracy\", \"recall\", \"precision\", \"roc_auc_score\"])"
   ]
  },
  {
   "cell_type": "markdown",
   "metadata": {},
   "source": [
    "### ExtraTreesClassifier"
   ]
  },
  {
   "cell_type": "code",
   "execution_count": 39,
   "metadata": {},
   "outputs": [
    {
     "data": {
      "text/plain": [
       "GridSearchCV(cv=3, error_score='raise-deprecating',\n",
       "       estimator=ExtraTreesClassifier(bootstrap=False, class_weight=None, criterion='gini',\n",
       "           max_depth=None, max_features='auto', max_leaf_nodes=None,\n",
       "           min_impurity_decrease=0.0, min_impurity_split=None,\n",
       "           min_samples_leaf=1, min_samples_split=2,\n",
       "           min_weight_fraction_leaf=0.0, n_estimators='warn', n_jobs=None,\n",
       "           oob_score=False, random_state=None, verbose=0, warm_start=False),\n",
       "       fit_params=None, iid=False, n_jobs=-1,\n",
       "       param_grid={'n_estimators': [5, 10, 15, 20], 'criterion': ['gini', 'entropy'], 'max_depth': [2, 5, None]},\n",
       "       pre_dispatch='2*n_jobs', refit=True, return_train_score='warn',\n",
       "       scoring='neg_log_loss', verbose=0)"
      ]
     },
     "execution_count": 39,
     "metadata": {},
     "output_type": "execute_result"
    }
   ],
   "source": [
    "# ExtraTreesClassifier (ensemble learner) with grid search \n",
    "# and cross-validation for hyper-parameters optimisation\n",
    "parameters = {'n_estimators':[5, 10, 15, 20], \n",
    "              'criterion':['gini', 'entropy'], \n",
    "              'max_depth':[2, 5, None]}\n",
    "trees = GridSearchCV(estimator=ExtraTreesClassifier(), param_grid=parameters, \n",
    "                     cv=3, scoring='neg_log_loss', refit=True, n_jobs=-1, iid=False) \n",
    "trees.fit(X_train, y_train)"
   ]
  },
  {
   "cell_type": "code",
   "execution_count": 40,
   "metadata": {},
   "outputs": [
    {
     "name": "stdout",
     "output_type": "stream",
     "text": [
      "Best parameters: {'criterion': 'entropy', 'max_depth': None, 'n_estimators': 15}\n"
     ]
    }
   ],
   "source": [
    "# Best model parameters\n",
    "best_parameters = trees.best_params_\n",
    "print(\"Best parameters: {}\".format(trees.best_params_))"
   ]
  },
  {
   "cell_type": "code",
   "execution_count": 41,
   "metadata": {},
   "outputs": [
    {
     "name": "stdout",
     "output_type": "stream",
     "text": [
      "Average score using 3-fold CV: 0.994391 +/- 0.00149906\n"
     ]
    }
   ],
   "source": [
    "scores = cross_val_score(ExtraTreesClassifier(**best_parameters), X_train, y_train, cv=3)\n",
    "print('Average score using 3-fold CV: {:g} +/- {:g}'.format(np.mean(scores), np.std(scores)))"
   ]
  },
  {
   "cell_type": "code",
   "execution_count": 42,
   "metadata": {},
   "outputs": [],
   "source": [
    "y_trees = trees.predict_proba(X_test)\n",
    "y_t['tree'] = y_trees.argmax(axis=1)"
   ]
  },
  {
   "cell_type": "markdown",
   "metadata": {},
   "source": [
    "### RandomForest classifier (ensemble learner)"
   ]
  },
  {
   "cell_type": "code",
   "execution_count": 43,
   "metadata": {},
   "outputs": [
    {
     "data": {
      "text/plain": [
       "GridSearchCV(cv=3, error_score='raise-deprecating',\n",
       "       estimator=RandomForestClassifier(bootstrap=True, class_weight=None, criterion='gini',\n",
       "            max_depth=None, max_features='auto', max_leaf_nodes=None,\n",
       "            min_impurity_decrease=0.0, min_impurity_split=None,\n",
       "            min_samples_leaf=1, min_samples_split=2,\n",
       "            min_weight_fraction_leaf=0.0, n_estimators='warn', n_jobs=None,\n",
       "            oob_score=False, random_state=None, verbose=0,\n",
       "            warm_start=False),\n",
       "       fit_params=None, iid=False, n_jobs=-1,\n",
       "       param_grid={'n_estimators': [10, 15, 20], 'criterion': ['gini', 'entropy'], 'max_features': [4, 'auto'], 'max_depth': [2, None]},\n",
       "       pre_dispatch='2*n_jobs', refit=True, return_train_score='warn',\n",
       "       scoring='neg_log_loss', verbose=0)"
      ]
     },
     "execution_count": 43,
     "metadata": {},
     "output_type": "execute_result"
    }
   ],
   "source": [
    "# RandomForestClassifier (ensemble learner for classification)\n",
    "parameters = {'n_estimators':[10, 15, 20], \n",
    "              'criterion':['gini', 'entropy'],\n",
    "              'max_features':[4, 'auto'],\n",
    "              'max_depth':[2, None]}\n",
    "# grid search and cross-validation for hyper-parameters optimisation\n",
    "forest = GridSearchCV(estimator=RandomForestClassifier(), param_grid=parameters, \n",
    "                      cv=3, scoring='neg_log_loss', refit=True, n_jobs=-1, iid=False) \n",
    "forest.fit(X_train, y_train)"
   ]
  },
  {
   "cell_type": "code",
   "execution_count": 44,
   "metadata": {},
   "outputs": [
    {
     "name": "stdout",
     "output_type": "stream",
     "text": [
      "Best parameters: {'criterion': 'entropy', 'max_depth': None, 'max_features': 'auto', 'n_estimators': 20}\n"
     ]
    }
   ],
   "source": [
    "best_parameters = forest.best_params_\n",
    "print(\"Best parameters: {}\".format(forest.best_params_))"
   ]
  },
  {
   "cell_type": "code",
   "execution_count": 45,
   "metadata": {},
   "outputs": [
    {
     "name": "stdout",
     "output_type": "stream",
     "text": [
      "Average score using 3-fold CV: 0.99399 +/- 0.00196273\n"
     ]
    }
   ],
   "source": [
    "scores = cross_val_score(RandomForestClassifier(**best_parameters), X_train, y_train, cv=3)\n",
    "print('Average score using 3-fold CV: {:g} +/- {:g}'.format(np.mean(scores), np.std(scores)))"
   ]
  },
  {
   "cell_type": "code",
   "execution_count": 46,
   "metadata": {},
   "outputs": [],
   "source": [
    "y_forest = forest.predict_proba(X_test)\n",
    "y_t['forest'] = y_forest.argmax(axis=1)"
   ]
  },
  {
   "cell_type": "markdown",
   "metadata": {},
   "source": [
    "### GradientBoosting classifier with feature importance analysis"
   ]
  },
  {
   "cell_type": "code",
   "execution_count": 47,
   "metadata": {},
   "outputs": [],
   "source": [
    "# Train & evaluate model performance\n",
    "def train_and_evaluate(model, X, y, ns=3):\n",
    "    # k-fold cross validation iterator \n",
    "    cv = KFold(n_splits=ns, shuffle=True)\n",
    "    scores = cross_val_score(model, X, y, cv=cv, scoring='f1')  # scoring method is f1!\n",
    "    print('Average score using {:d}-fold CV: {:g} +/- {:g}'.format(ns, np.mean(scores), np.std(scores)))"
   ]
  },
  {
   "cell_type": "code",
   "execution_count": 48,
   "metadata": {},
   "outputs": [
    {
     "name": "stdout",
     "output_type": "stream",
     "text": [
      "Average score using 3-fold CV: 0.990079 +/- 0.00531026\n"
     ]
    },
    {
     "data": {
      "text/plain": [
       "GradientBoostingClassifier(criterion='friedman_mse', init=None,\n",
       "              learning_rate=0.1, loss='deviance', max_depth=3,\n",
       "              max_features=None, max_leaf_nodes=None,\n",
       "              min_impurity_decrease=0.0, min_impurity_split=None,\n",
       "              min_samples_leaf=1, min_samples_split=2,\n",
       "              min_weight_fraction_leaf=0.0, n_estimators=100,\n",
       "              n_iter_no_change=None, presort='auto', random_state=None,\n",
       "              subsample=1.0, tol=0.0001, validation_fraction=0.1,\n",
       "              verbose=0, warm_start=False)"
      ]
     },
     "execution_count": 48,
     "metadata": {},
     "output_type": "execute_result"
    }
   ],
   "source": [
    "# Gradient Boosting Classifier\n",
    "clf_gb = GradientBoostingClassifier()\n",
    "train_and_evaluate(clf_gb, X_train, y_train, 3)\n",
    "clf_gb.fit(X_train, y_train)"
   ]
  },
  {
   "cell_type": "code",
   "execution_count": 49,
   "metadata": {},
   "outputs": [],
   "source": [
    "# Feature importance\n",
    "feature_importance = clf_gb.feature_importances_\n",
    "feature_importance = 100.0 * (feature_importance / feature_importance.max())\n",
    "sorted_idx = np.argsort(feature_importance)\n",
    "pos = np.arange(sorted_idx.shape[0]) + .5"
   ]
  },
  {
   "cell_type": "code",
   "execution_count": 50,
   "metadata": {},
   "outputs": [
    {
     "name": "stdout",
     "output_type": "stream",
     "text": [
      "Most relevant 10 features according to the GradientBoostingClassifier:\n"
     ]
    },
    {
     "data": {
      "text/plain": [
       "array(['IqG7', 'IqG9', 'IqG6', 'VtG5', 'PlvG6', 'PlvG9', 'VtG9', 'IdG9',\n",
       "       'VtG3', 'VClvB12'], dtype=object)"
      ]
     },
     "execution_count": 50,
     "metadata": {},
     "output_type": "execute_result"
    }
   ],
   "source": [
    "# Select top features\n",
    "TOP = 10\n",
    "print('Most relevant {:d} features according to the GradientBoostingClassifier:'.format(TOP))\n",
    "data.columns.values[sorted_idx][-TOP:][::-1]"
   ]
  },
  {
   "cell_type": "code",
   "execution_count": 51,
   "metadata": {},
   "outputs": [
    {
     "data": {
      "image/png": "iVBORw0KGgoAAAANSUhEUgAAAVcAAAFXCAYAAAAWMQ0YAAAABHNCSVQICAgIfAhkiAAAAAlwSFlzAAALEgAACxIB0t1+/AAAADl0RVh0U29mdHdhcmUAbWF0cGxvdGxpYiB2ZXJzaW9uIDMuMC4zLCBodHRwOi8vbWF0cGxvdGxpYi5vcmcvnQurowAAIABJREFUeJzt3XdcFNfeBvAHkEUQsYF6BUs0EQyIoQQUGwiowQYiCgoaS/S9ltjiTTQaTdTEGhSwpJhgR1SwobEsAfOSiBqxJUaxoC4qYkOlw573D17nugJKouMC+3w/n/nEPXNm5vxwfTKcmd3RE0IIEBHRK6Wv7QEQEVVHDFciIhkwXImIZMBwJSKSAcOViEgGNbQ9AG3Iy8vD2bNnYWFhAQMDA20Ph4iqoOLiYmRmZsLOzg41a9YstV4nw/Xs2bMYMmSItodBRNXAxo0b4ezsXKpdJ8PVwsICQMkPpXHjxloeDRFVRbdu3cKQIUOkPHmWTobrk6mAxo0bw8rKSsujIaKqrLypRV7QIiKSAcOViEgGDFciIhkwXImIZMBwJSKSAcOViEgGDFciIhkwXImIZMBwJSKSAcOViEgGOvnxV0k6gGJtD4KIKgVTAA1e3e50O1xXADDW9iCIqFKYgVcarpwWICKSAcOViEgGDFciIhkwXImIZMBwJSKSgVbvFggJCYGnpyfef//9F/ZNTU3F6tWrkZycjEePHsHMzAydO3fGpEmT0LBhQ9y4cQO9evXS2KawsBBAyTOziIhepypx5nr69GkMGjQILVq0QHR0NE6ePImoqCjUqFEDISEhKCgoQJMmTZCSkiItv/zyCywtLTF79mxtD5+IdFClCFe1Wo3Q0FC0b98ebm5u2LBhA6ytrfHw4UMAwBdffIGQkBBMmDABTZo0gZ6eHiwtLTFnzhz07NkTWVlZpfa5YMECWFtbIyAg4HWXQ0RUOT5EEBUVhd27dyM6Ohp16tTB5MmTpXU3b97EmTNnEBoaWmo7fX19jb5P/PHHH4iLi8P+/fufe9yc3Bw8Vj/WaFMYKqBQKP5hJUREJSpFuMbFxSE4OBjNmjUDAEybNg1JSUkAgIyMDABAo0aNpP4RERGIjIwEUDKvOm3aNAQHB0vrv/nmGwwaNAgNGzZ87nGVSiXqqetptNnZ2sHOzu6layIi3VYpwvXevXto3Lix9PpJyAJAgwYln0fLzMyEpaUlAGD8+PEYP348gJKLYkVFRVL/+/fvIz4+Hnv27HnhcT09PdHEqIlGm8KQZ61E9PIqxZyrpaUl0tPTpdeZmZnSn5s2bQobGxvExsZWaF+JiYlo3bo1WrRo8cK+JsYmMK1lqrFwSoCIXoVKEa6DBg3C+vXrkZqaipycHCxbtkxj/dy5cxEZGYmIiAgpeG/cuIHFixfjxIkTMDc3l/qeOnUKjo6Or3X8RETPqhTTAt7e3rh9+zbGjBmDwsJC+Pj4aKy3t7dHTEwMVq9ejYCAAGRlZcHExATOzs5Yt24dnJycpL7p6elwdnZ+3SUQEWnQE0IIbQ/iWSqVCp6enjh27BjMzMxk27/SVQkrY6tXvn8iqoJmAGhe8e5SjiiVsLIqnSOVYlqAiKi6YbgSEcmgUsy5PsvKygrnz5/X9jCIiP4xnrkSEcmA4UpEJINKOS3w2owD0PiFvYhIF5i+2t3pdrhaAuCdWEQkA04LEBHJgOFKRCQDhisRkQwYrkREMtDtC1rpAIpfwX5MATR4BfshompDt8N1BQDjV7CfGWC4EpEGTgsQEcmA4UpEJAOGKxGRDBiuREQy0Gq4hoSESI/IfpHU1FRMnToVnTp1Qrt27dC5c2fMmDEDt2/flvpcv34do0ePhrOzM7p161bhfRMRvWpV4sz19OnTGDRoEFq0aIHo6GicPHkSUVFRqFGjBkJCQlBQUIDi4mKMHTsWZmZmSEhIwKZNmxAbG4vo6GhtD5+IdFClCFe1Wo3Q0FC0b98ebm5u2LBhA6ytrfHw4UMAwBdffIGQkBBMmDABTZo0gZ6eHiwtLTFnzhz07NkTWVlZSEtLQ2pqKmbPng1TU1M0btwYY8aMwZYtW7RcHRHpokoRrlFRUdi9ezeio6Oxb98+xMfHS+tu3ryJM2fOYMCAAaW209fXx+TJk2FhYQG1Wg0DAwMYGRlprE9LS3sdJRARaagU4RoXF4fg4GA0a9YMderUwbRp06R1GRkZAIBGjRpJbREREXB2doazszPatWuHDRs2oGXLlnjjjTewaNEi5OTk4ObNm/jhhx+Qn59f7nFzcnPwOPuxxlJQUCBfoUSkMyrFJ7Tu3buHxo3/+63VzZo1k/7coEHJR58yMzNhaWkJABg/fjzGjx8PoOSiWFFREQwMDLBq1SrMnTsXHh4esLKyQr9+/aBSqco9rlKpRD11PY02O1s72NnZvbLaiEg3VYpwtbS0RHp6uvQ6MzNT+nPTpk1hY2OD2NhYKVDLolarkZWVhRUrVsDQ0BBAyXSDra1tudt4enqiiVETjTaFoeKflkFEJKkU0wKDBg3C+vXrkZqaipycHCxbtkxj/dy5cxEZGYmIiAgpeG/cuIHFixfjxIkTMDc3l+ZfN2zYACEEzp07h2+++QZDhgwp97gmxiYwrWWqsSgUDFcienmV4szV29sbt2/fxpgxY1BYWAgfHx+N9fb29oiJicHq1asREBCArKwsmJiYwNnZGevWrYOTkxMAYNmyZZgzZw7CwsLQsGFDfPjhh3B3d9dCRUSk6/SEEELbg3iWSqWCp6cnjh07BjMzM9n2r3RVwsr4FTxEawaA5i+/GyKqOqQcUSphZVU6RyrFtAARUXXDcCUikkGlmHN9lpWVFc6fP6/tYRAR/WM8cyUikgHDlYhIBgxXIiIZVMo519dmHIDGL+z1YqavYB9EVK3odrhaAngFt7kSET2L0wJERDJguBIRyYDhSkQkA92ec00HUPwS25sCaPCKxkJE1Ypuh+sKAMYvsf0MMFyJqEycFiAikgHDlYhIBgxXIiIZMFyJiGTAcCUikoFWwzUkJASRkZEV6puamoqpU6eiU6dOaNeuHTp37owZM2bg9u3bUp/CwkJ89dVX6NChA959911MnDgRjx49kmn0RETlqxJnrqdPn8agQYPQokULREdH4+TJk4iKikKNGjUQEhKCgoICAMDXX3+NlJQU7N69Gz///DNyc3OxaNEiLY+eiHRRpQhXtVqN0NBQtG/fHm5ubtiwYQOsra3x8OFDAMAXX3yBkJAQTJgwAU2aNIGenh4sLS0xZ84c9OzZE1lZWSgsLMSWLVswZ84cmJubw9TUFAsWLMCIESO0XB0R6aJKEa5RUVHYvXs3oqOjsW/fPsTHx0vrbt68iTNnzmDAgAGlttPX18fkyZNhYWGBq1evIj8/H5cuXcJ7772HTp06YdmyZWjYsGG5x83JzcHj7Mcay5OzYCKil1EpPqEVFxeH4OBgNGvWDAAwbdo0JCUlAQAyMjIAAI0aNZL6R0RESHO1hYWFmDZtGmxsbKBWqxEXF4dNmzZBrVZj0qRJWLBgAebOnVvmcZVKJeqp62m02dnawc7O7lWXSEQ6plKE671799C48X+/tfpJyAJAgwYlny/NzMyEpaUlAGD8+PEYP348gJKLYkVFRVAoFFKg1qtXEphjx47FpEmTyg1XT09PNDFqotGmMFS8usKISGdVimkBS0tLpKenS68zMzOlPzdt2hQ2NjaIjY197j5atGgBfX19aZ4WAIqKip67jYmxCUxrmWosCgXDlYheXqUI10GDBmH9+vVITU1FTk4Oli1bprF+7ty5iIyMREREhBS8N27cwOLFi3HixAmYm5vDzMwM3t7e+Prrr3H//n3cu3cPq1atQu/evbVREhHpuEoxLeDt7Y3bt29jzJgxKCwshI+Pj8Z6e3t7xMTEYPXq1QgICEBWVhZMTEzg7OyMdevWwcnJCQDw1VdfYcmSJejbty/y8vLQvXt3fPTRR9ooiYh0nJ4QQmh7EM9SqVTw9PTEsWPHYGZmJtv+la5KWBm/xEO0ZgBo/sqGRURViJQjSiWsrErnSKWYFiAiqm4YrkREMqgUc67PsrKywvnz57U9DCKif4xnrkREMmC4EhHJoFJOC7w24wA0fmGv8pm+qoEQUXWj2+FqCeAl7sQiIioPpwWIiGTAcCUikgHDlYhIBgxXIiIZ6PYFrXQAxc9ZbwqgwWsaCxFVK7odrisAGD9n/QwwXInoH+G0ABGRDBiuREQyYLgSEcmg0oZrRkYGCgsLtT0MIqJ/RCvhOmzYMMyePbvMdYGBgYiIiEDPnj2Rm5srtRcXF2Pt2rXw8/ODo6MjHBwcEBAQgF27dmls/5///Adt27aFg4ODtFy/fl3WeoiInqWVcA0MDMTevXuRn5+v0X7x4kWcPXsWnTp1Qk5Ojsa6yZMnIzY2FtOnT0dSUhKSkpIwYcIELFq0SOPJsH/++SdWrFiBlJQUaWnatOlrqYuI6AmthKuXlxeMjIygVCo12rdt2wYvLy+MGTMGANC1a1ekpKQgMTERR44cwZo1a+Di4gJjY2OYmJigS5cuWLhwIWrUKLmjLC8vD5cvX0abNm1ee01ERE/TSrgaGhrC398fMTExUltBQQF27tyJoKAgbN++HQCQmJgIBwcH7N+/Hx4eHmjQoPRNpx07dkSfPn0AAOfOnYOBgQFmzZqF9u3bw8/PDz///HO548jJzcHj7McaS0FBwSuuloh0kdY+RDBw4ED06NEDGRkZaNSoEeLj41G3bl24urpCpVJp9M3IyICtra30uqCgAG5ubgAAtVoNY2NjJCUlITs7G87Ozhg3bhxsbGwQHx+PSZMmYcuWLbCxsSk1BqVSiXrqehptdrZ2sLOzk6FiItIlWgtXS0tLuLm5YefOnRg9ejS2bt2KoKCgMvuam5sjMzNTeq1QKHD8+HEAQHJyMsaNGwcA6NSpEzp16iT169GjB2JiYqBUKssMV09PTzQxaqLRpjBUvHRtRERavRUrMDAQO3bswK1bt3DixAn4+vqW2c/b2xvx8fF48ODBc/cXHx+vcXELAAoLC2FkZFRmfxNjE5jWMtVYFAqGKxG9PK2Gq7u7O3Jzc7FkyRL4+PjAzMwMAKSAe/ToEYCSC2AdOnTA8OHDcfToURQVFaGwsBAJCQmYN28ezM3NAZRMEcyfPx+nT59GcXExdu/ejZSUFPj4+GinQCLSWVr94hZ9fX0EBARg+fLl2LZtm9RuYWEBDw8P+Pj4YPny5XB3d0doaCi2bt2KpUuX4vLlyygqKkLz5s3Ru3dvBAcHAygJ4cmTJ2PKlCm4c+cOWrZsidWrV6NJkyblDYGISBZ6Qgih7UG8biqVCp6enlC6KmFl/JyHaM0A0Py1DYuIqhApR5RKWFmVzpFK+/FXIqKqjOFKRCQDhisRkQwYrkREMmC4EhHJQLefoTUOQOPnrDd9XQMhoupGt8PVEsBz7sQiIvqnOC1ARCQDhisRkQwYrkREMmC4EhHJQLcvaKUDKH6mzRRA6QceEBH9LbodrisAGD/TNgMMVyJ6aZwWICKSAcOViEgGDFciIhkwXImIZMBwJSKSgezham1tjXbt2sHBwQEODg5wdHTEyJEjceHCBQBATEwM+vXrV6F95efnIyIiAr169YKDgwOcnJwQEhKCX375RaNffHy81Kdv375ITk5+5XURET3PazlzjYqKQkpKClJSUpCcnAxra2t88MEHKC5+9ibT8hUWFmLYsGE4evQoFixYgOTkZCQkJCAoKAgTJ07EkSNHAAB//fUXpk6dik8++QQnTpzAsGHDMG7cOOTl5clVHhFRKa99WsDQ0BB+fn64desWsrKypHa1Wg13d3ccOnRIajt//jwcHByQnZ2N6Oho3L17F99++y3atm0LhUKB2rVrw8fHB/PmzUNBQQEAYPPmzfD390fnzp2hp6cHf39/REZGQl+fMyBE9Pq89sTJysrC+vXr8dZbb6F+/fr/HYi+Pvr27Yvdu3dLbbt374a3tzdq1aqFAwcOoE+fPqhZs2apffr4+KBLly4AgD/++AN169bFqFGj4OrqiqCgIACAQqEotV1Obg4eZz/WWAqLCl91yUSkg17LJ7QGDx4MAwMDACUhZ29vj/Dw8FL9fH194efnh8ePH6NWrVqIi4vD/PnzAQAZGRlo1KiR1DctLQ0DBgwAABQXF+PNN9/E1q1bkZWVhY0bN2LlypWwtbXFxo0bMXr0aPz0008wMzPTOJ5SqUQ9dT2Ntg6jO6B5Kz5Pm4hezmsJ102bNqFNmzYv7NeyZUtYW1vj0KFDsLS0hFqtRvv27QEA5ubmyMzMlPq2aNECx48fB1ByUWzt2rUASsK7b9++cHBwAAAMHz4ckZGR+P333+Hh4aFxPE9PTzQxaqLRZmRp9M8LJSL6f5VuItLX1xf79u3Dnj170LdvX2mu1MvLC3FxcdLcanlatmyJhw8farSVd+HMxNgEprVMNRbDGoavphAi0mmVLlx79eqF33//HQcOHICvr6/UPnjwYNSrVw+jR4/G2bNnoVarkZeXhz179iA8PBzm5uYAAH9/f+zbtw+//voriouLsWbNGgghpDNgIqLXodJ9K1adOnXg5uaG9PR0tGrVSmpXKBSIjIzEunXrMHPmTKhUKqjVarz11lsYNWoUAgICAADu7u6YP38+vvzyS2kfq1evhrHxs19/RUQkHz0hhND2IF43lUoFT09PKF2VsDJ+5gmFMwDwehYRvYCUI0olrKxKP+m00k0LEBFVBwxXIiIZMFyJiGTAcCUikgHDlYhIBpXuVqzXahyAxs+0mWpjIERU3eh2uFoCKH0HBRHRS+O0ABGRDBiuREQyYLgSEclAt+dc0wE8/YVZpgAaaGksRFSt6Ha4rgDw9Pe5zADDlYheCU4LEBHJgOFKRCQDhisRkQwYrkREMmC4EhHJQPa7BaytrVGzZk3pQYN6enpwcHDAxx9/jNatW0tPbt25c+cL95Wfn4/vvvsO+/btw40bN6Cvr4+3334bo0ePRufOnQGUPIwwPDwcMTExyM3NRadOnTBr1izUr19f1jqJiJ72Ws5co6KikJKSgpSUFCQnJ8Pa2hoffPBBuU9lLUthYSGGDRuGo0ePYsGCBUhOTkZCQgKCgoIwceJEHDlyBADwww8/YMeOHfj222+RlJQEKysrjB07Vq7SiIjK9NqnBQwNDeHn54dbt24hKytLaler1XB3d8ehQ4ektvPnz8PBwQHZ2dmIjo7G3bt38e2336Jt27ZQKBSoXbs2fHx8MG/ePOmR2wcOHMDIkSNhY2MDhUKByZMn4/z580hNTX3dpRKRDnvt4ZqVlYX169fjrbfe0vhVXV9fH3379sXu3bultt27d8Pb2xu1atXCgQMH0KdPH9SsWbPUPn18fNClSxcAJSH99JNe9fT0oKenh7S0tFLb5eTm4HH2Y2nJzcvFw4cPX2G1RKSrXssntAYPHgwDAwMAJY/Itre3R3h4eKl+vr6+8PPzw+PHj1GrVi3ExcVh/vz5AICMjAw0atRI6puWloYBAwYAKJlnffPNN7F161b06NEDP/zwAxwdHWFlZYVVq1YhLy8PeXl5pY6nVCpRT11Pet2kZxOcun8KEyZMeKX1E5HueS3humnTJrRp0+aF/Vq2bAlra2scOnQIlpaWUKvVaN++PQDA3NwcmZmZUt8WLVrg+PHjACBdFAOAESNGICcnByNGjIAQAgEBAWjVqhXMzMxKHc/T0xNNjJpIrw3eNcA7/3rnpWolIgIq4a1Yvr6+2LdvH/bs2YO+fftKdxl4eXkhLi5Omlstz61btxAUFISEhAQkJiZi6NChuHbtGmxtbUv1NTE2gWktU2kxrmlcZggTEf1dlS5ce/Xqhd9//x0HDhyAr6+v1D548GDUq1cPo0ePxtmzZ6FWq5GXl4c9e/YgPDwc5ubmAIBdu3Zh4sSJePToER4+fIh58+bB3d1dWk9E9DpUum/FqlOnDtzc3JCeno5WrVpJ7QqFApGRkVi3bh1mzpwJlUoFtVqNt956C6NGjUJAQAAAYNSoUVCpVPDy8gJQcsY7e/ZsrdRCRLpLTwghtD2I102lUsHT0xNKVyWsjJ96iNYMAM21NiwiqkKkHFEqYWVV+mF8lW5agIioOmC4EhHJgOFKRCQDhisRkQwYrkREMqh0t2K9VuMANH7qtam2BkJE1Y1uh6slgNJ3UBARvTROCxARyYDhSkQkA4YrEZEMGK5ERDLQ7XBNB3BX24MgoupIt8N1BYDH2h4EEVVHuh2uREQyYbgSEcmA4UpEJAOGKxGRDCptuGZkZKCwsFDbwyAi+ke0Eq7Dhg0r97lWgYGBiIiIQM+ePZGbmyu1FxcXY+3atfDz84OjoyMcHBwQEBCAXbt2aWy/fv16eHp6wsnJCaNGjcL169dlrYWIqCxaCdfAwEDs3bsX+fn5Gu0XL17E2bNn0alTJ+Tk5Gismzx5MmJjYzF9+nQkJSUhKSkJEyZMwKJFixAbGwsA2Lt3L0JDQ/HVV18hOTkZ3bp1w/Dhw0sdh4hIbloJVy8vLxgZGUGpVGq0b9u2DV5eXhgzZgwAoGvXrkhJSUFiYiKOHDmCNWvWwMXFBcbGxjAxMUGXLl2wcOFC1KhR8uVeBw4cwMCBA+Hi4oIaNWpg8ODBMDQ0xG+//fbaayQi3aaVcDU0NIS/vz9iYmKktoKCAuzcuRNBQUHYvn07ACAxMREODg7Yv38/PDw80KBBg1L76tixI/r06QMAUKvVMDY21lhvYGCAtLS0MseRk5uD3LxcqFQqaXn48OErqpKIdJnWLmgNHDgQR44cQUZGBgAgPj4edevWhaura6m+GRkZaNSokfS6oKAAzs7OcHZ2hqOjIzp27AgA6NGjB6Kjo3HmzBkUFhYiOjoaly9fRl5eXpljUCqVOHbsGDw9PaVl7dq1MlRLRLpGa1+WbWlpCTc3N+zcuROjR4/G1q1bERQUVGZfc3NzZGZmSq8VCgWOHz8OAEhOTsa4ceMAAL169cKdO3cwZcoU5OTk4L333oObmxvMzMzK3K+npyeavttUY3qivL5ERH+HVm/FCgwMxI4dO3Dr1i2cOHECvr6+Zfbz9vZGfHw8Hjx48Nz93b59G926dcPBgweRlJSE6dOnIzU1FXZ2dmX2NzE2gXFNY1hZWUkLw5WIXgWthqu7uztyc3OxZMkS+Pj4SMGmUCgAAI8ePQJQcgGsQ4cOGD58OI4ePYqioiIUFhYiISEB8+bNg7m5OQDgt99+w8iRI5GZmYnc3FyEhoaiYcOGaNu2rXYKJCKdpdVnaOnr6yMgIADLly/Htm3bpHYLCwt4eHjAx8cHy5cvh7u7O0JDQ7F161YsXboUly9fRlFREZo3b47evXsjODgYANC3b19cuHAB/fr1Q2FhITp06IBVq1ZBT09PWyUSkY7SE0IIbQ/idVOpVPD09ITSVQmruVZAc22PiIiqGilHlEpYWZV+0mml/fgrEVFVxnAlIpIBw5WISAYMVyIiGTBciYhkoNvhOg6AqbYHQUTVkW6HqyWA0t8FQ0T00nQ7XImIZMJwJSKSAcOViEgGuh2u6QDuansQRFQd6Xa4rgDwWNuDIKLqSLfDlYhIJgxXIiIZMFyJiGTAcCUikgHDlYhIBloN15CQEERGRpZqV6lUsLa2xsOHD6W21NRUTJ06FZ06dUK7du3QuXNnzJgxA7dv35b6XL9+HaNHj4azszO6detW5r6JiF6HKnHmevr0aQwaNAgtWrRAdHQ0Tp48iaioKNSoUQMhISEoKChAcXExxo4dCzMzMyQkJGDTpk2IjY1FdHS0todPRDqoUoSrWq3G119/DVdXV3Ts2BExMTEa67/44guEhIRgwoQJaNKkCfT09GBpaYk5c+agZ8+eyMrKQlpaGlJTUzF79myYmpqicePGGDNmDLZs2aKlqohIl2n16a9PbN68GXv27MHWrVtRv359TJ06VVp38+ZNnDlzBqGhoaW209fXx+TJkwEADx48gIGBAYyMjDTWp6WllXvcnNwc5Obl4q7qvx/TMjMzkx7xTUT0T1WKM9e9e/ciODgYzZo1g6mpKSZNmiSty8jIAAA0atRIaouIiICzszOcnZ3Rrl07bNiwAS1btsQbb7yBRYsWIScnBzdv3sQPP/yA/Pz8co+rVCpx7NgxeHp6SsvatWvlK5SIdEalOHO9c+cOGjduLL1++jG1DRqUfOFqZmYmLC0tAQDjx4/H+PHjAZRcFCsqKoKBgQFWrVqFuXPnwsPDA1ZWVujXrx9UKlW5x/X09ETTd5tCqVRKbTxrJaJXoVKEa8OGDZGeni69fnK2CgBNmzaFjY0NYmNjpUAti1qtRlZWFlasWAFDQ0MAQFRUFGxtbcvdxsTYBMY1jct85jgR0cuoFNMC/fv3x4YNG3Dp0iVkZ2dj2bJlGuvnzp2LyMhIREREIDMzEwBw48YNLF68GCdOnIC5ubk0/7phwwYIIXDu3Dl88803GDJkiDZKIiIdVynOXP38/HD79m2EhISguLgYISEhOHjwoLTe3t4eMTExWL16NQICApCVlQUTExM4Oztj3bp1cHJyAgAsW7YMc+bMQVhYGBo2bIgPP/wQ7u7uWqqKiHSZnhBCaHsQr5tKpYKnpyeUrkpYzbUCmmt7RERU1Ug5olSWObVYKaYFiIiqG4YrEZEMGK5ERDJguBIRyYDhSkQkA90O13EATLU9CCKqjnQ7XC0BNND2IIioOtLtcCUikgnDlYhIBgxXIiIZMFyJiGSg2+H6QNsDIKLqSrfDNVvbAyCi6kq3w5WISCYMVyIiGTBciYhkUGnDNSMjA4WFhdoeBhHRP6KVcB02bBhmz55d5rrAwEBERESgZ8+eyM3NldqLi4uxdu1a+Pn5wdHREQ4ODggICMCuXbs0tv/222/h7u4OBwcHDBgwAMePH5e1FiKismglXAMDA7F3717k5+drtF+8eBFnz55Fp06dkJOTo7Fu8uTJiI2NxfTp05GUlISkpCRMmDABixYtQmxsLADgp59+wsaNG7F27VqcOHEC/v7+GDt2LIqLi19bbUREgJbC1cvLC0ZGRlAqlRrt27Ztg5eXF8aMGQMA6Nq1K1JSUpCYmIitfiBsAAAbZUlEQVQjR45gzZo1cHFxgbGxMUxMTNClSxcsXLgQNWqUPGexR48e2Lt3L5o3b478/HxkZWWhTp060NevtLMfRFRNaSV1DA0N4e/vj5iYGKmtoKAAO3fuRFBQELZv3w4ASExMhIODA/bv3w8PDw80aFD6K6w6duyIPn36AAD09PRQq1YtHD58GA4ODoiIiMDHH38MPT2911MYEdH/09qjtQcOHIgePXogIyMDjRo1Qnx8POrWrQtXV1eoVCqNvhkZGbC1tZVeFxQUwM3NDQCgVqthbGyMpKQkaX379u1x+vRp7N27F5MnT8aOHTvQqlWrUmPIy88rdSwzMzOYmZm9ylKJSAdp7fdlS0tLuLm5YefOnQCArVu3IigoqMy+5ubmyMzMlF4rFAocP34cx48fx6pVq0rN3SoUChgaGqJfv36ws7PD4cOHy9zv6dOn4enpqbGsXbv2FVVIRLpMa2euQMmFrSVLlqBv3744ceIEQkNDy+zn7e2NTz/9FA8ePEDdunXL3d93330HlUqFzz//XGorKChA7dq1y+xvb29fat6XZ61E9Cpo9UqPu7s7cnNzsWTJEvj4+EjBplAoAACPHj0CUHIBrEOHDhg+fDiOHj2KoqIiFBYWIiEhAfPmzYO5uTkAwMnJCTt37sTx48dRVFSELVu24ObNm+jWrVuZx69pVBNWVlYaC8OViF4FrZ656uvrIyAgAMuXL8e2bdukdgsLC3h4eMDHxwfLly+Hu7s7QkNDsXXrVixduhSXL19GUVERmjdvjt69eyM4OBgA4OjoiHnz5uHTTz/F3bt30aZNG/z444+oX7++tkokIh2lJ4QQ2h7E66ZSqeDp6QnlOiWsXK20PRwiqoKkHFEqYWVVOkd4AygRkQwYrkREMmC4EhHJgOFKRCQDhisRkQx0O1xraXsARFRd6Xa4lv9hLyKil6Lb4UpEJBOGKxGRDBiuREQyYLgSEclAt8P1gbYHQETVlW6Ha7a2B0BE1ZVuhysRkUwYrkREMmC4EhHJgOFKRCQDhisRkQyeG67Dhg3D7Nmzy1wXGBiIVatWQa1WY8OGDfD19YWTkxM6duyIqVOnQqVSSX27deuGQ4cOPXcgKpUK1tbWcHBwgIODA9q1awdPT0+sW7euzP6RkZEYO3asRtvZs2cxZMgQODs7w93dHREREdDBp9gQUSXw3HANDAzE3r17kZ+fr9F+8eJFnD17FgMGDMD06dMRGxuL+fPn49ixY9i7dy/MzMwwePBgZGVl/e0BJSYmIiUlBadOnUJoaChCQ0Px22+/Seuzs7OxcOFCLFiwQGO73NxcjBkzBu+99x6Sk5MRGRmJ2NhYREdH/+0xEBG9rOeGq5eXF4yMjKBUKjXat23bBi8vL1y7dg379u3DqlWrYGtrC319fdSpUwefffYZXF1dcenSJY3toqOj0a9fP4228ePHIzw8vMzj29vbw9bWFmfPnpXaxowZg/T0dAwaNEij782bN/HOO+8gODgYBgYGaNGiBby8vPD777+/+KdARPSKPTdcDQ0N4e/vj5iYGKmtoKAAO3fuRFBQEA4fPgxHR0c0bNhQYzs9PT0sXrwYjo6OGu3vvfce0tLScPHiRQDAo0ePcPjw4VKB+8SJEyeQmpqKLl26SG1Lly5FWFgYzM3NNfq2bNkSK1as0Bjn4cOH8fbbb5dbX15+HlQqlcby8OHD5/1IiIgq5IUXtAYOHIgjR44gIyMDABAfH4+6devC1dUV9+/fR4MGDSp8sNq1a8PT0xO7d+8GAPz000+wtbVFs2bNpD4eHh5wdnaGvb09goKC4OLiorG+UaNGLzxOQUEBpk6dCmNjYwQGBpbb7/Tp0/D09NRY1q5dW+F6iIjK88JwtbS0hJubG3bu3AkA2Lp1K4KCggAAFhYWuHPnTpnb3bt3r8yLSb6+voiLiwMA7N69G35+fhrrf/75Zxw/fhynT5/G4cOHkZOTgylTplS4oMzMTAwdOhR3797Fjz/+iJo1a5bb197eHkqlUmMZNmxYhY9FRFSeCt2KFRgYiB07duDWrVs4ceIEfH19AQBdu3bFyZMnkZmZqdFfrVYjODgYK1euLLWvjh07Ii8vD/Hx8Th9+jTee++9co/bqFEjBAcH49dff61QMRcvXsSAAQPQvHlzREZGok6dOs/tX9OoJqysrDQWMzOzCh2LiOh5KhSu7u7uyM3NxZIlS+Dj4yMFkL29Pby8vPDvf/8bf/75J4QQuH37Nj755BPk5OSU+Su5gYEB+vbti7lz58Ld3R21a9cu97hZWVnYvn17qbnb8vqOGDECPj4+WLhwIRQKRUVKIyKSRYXCVV9fHwEBAdi9e3epwFy4cCG6deuGKVOmwNHREX5+ftK9r+XNx/r5+eHGjRvSGfDTunbtKt3r2r17dxgZGWHJkiUvHOPOnTuRkZGBzZs3S9s7ODj8rSkFIqJXRU/o4F32KpUKnp6eUK5TwsrVStvDIaIqSMoRpRJWVqVzhB9/JSKSAcOViEgGDFciIhkwXImIZMBwJSKSgW6Hay1tD4CIqivdDte62h4AEVVXuh2uREQyYbgSEcmA4UpEJAOGKxGRDBiuREQy0Mlwffz4scZ/q7qHDx8iPDy82jyiprrVA1S/mljPizFcq4GHDx8iIiKiWr3Rq1M9QPWrifW8mE6GKxGR3BiuREQyYLgSEcmghrYHoA3FxcUASp4Uq1KptDyal3fr1i2N/1Z11a0eoPrVxHr+2/dJnjxLJx/zkpiYiNGjR2t7GERUDWzcuBHOzs6l2nUyXPPy8nD27FlYWFjAwMBA28MhoiqouLgYmZmZsLOzQ82aNUut18lwJSKSGy9oERHJQOfC9a+//sKgQYPwzjvvoE+fPjh9+rS2h/S3JCUloX///nB0dIS3tzeioqIAlNwE/eGHH8LJyQmdO3fG9u3btTzSv+fhw4dwd3dHTEyM9Lqq1nP79m2MHTsWTk5OcHNzw7JlywAABQUFmDVrFlxcXNC+fXt88803Wh5pxZw8eRIDBgyAk5MTvL29sXXrVgBVs57Tp0+jQ4cO0usX1bB+/Xp06dIFDg4O+Oijj5CTk1Pxgwkdkp+fLzw8PMSPP/4oCgoKxJ49e4Szs7N49OiRtodWITdu3BAODg7iwIEDori4WJw6dUq8++674vDhw2Ly5Mli4sSJIicnR/z555+iQ4cOIjk5WdtDrrBJkyYJGxsbsX37diGEqNL1+Pv7i88++0zk5eWJa9euia5du4pdu3aJJUuWiCFDhogHDx6I69evix49eojY2FhtD/e5iouLRYcOHcSOHTuEEEKcOnVK2NnZiXPnzlWpetRqtYiOjhZOTk7CyclJan9eDYcPHxZubm7iwoUL4vHjx2LChAnik08+qfAxderM9ejRoygsLMT7778PQ0ND9OrVC2+++Sb27t2r7aFVSHp6Onr37g1vb2/o6+vD3t4eLi4u+O2337B//35MnDgRxsbGaNOmDQICArBlyxZtD7lCYmNj8fjxY7Ru3RoAkJubW2XrOXXqFK5fv46ZM2fCyMgITZs2xfr16+Hq6orY2Fj8z//8D+rUqQMrKyuMHDlS+s2jssrKysLdu3chhIAQAnp6eqhRowYMDQ2rVD1hYWHYvHkz/v3vf2u0P6+GHTt2wN/fH2+99RZq1aqFqVOnYs+ePcjOzq7QMXUqXC9evIhWrVpptLVs2RIXLlzQ0oj+HmdnZ3zxxRfS6wcPHuD48eNo2LAh9PT00KJFC2ldVanr+vXriIiIwJdffim1paWlVdl6zp49i9atWyMiIgKdO3eGl5cXDh48iJo1ayIzMxNvvvmm1PeNN96o9DXVq1cPwcHB+OSTT2Bra4sBAwZg8uTJsLCwqFL1BAYGIiYmBnZ2dlLbw4cPn1vDs3nRrFkzCCGQlpZWoWPq1IcIcnJySt0yYWxsjNzcXC2N6J979OgR/v3vf6Ndu3awtbWFQqGAnp6etN7Y2Bh5eXlaHOGLFRcXY9q0afj4449hYWEhtWdnZ1fJeoCSM73ff/8dLi4uUCqVuHz5MkaNGoX69esDgMb7ryrUpFaroVAosHTpUnTv3h0pKSmYMGECzMzMAFSdeho1alSq7cn8aXk15OTkwNjYWFqnp6cHhUJR4bzQqTNXExMT5Ofna7Tl5ubCxMRESyP6Z65cuYKBAwfC3NwcYWFhqFWrFgoKCiCeuquuKtS1cuVKvPHGG+jevbtGu4mJSZWsBwAUCgVMTU0xYcIEKBQK2NjYYMCAAYiNjQUAjfdfVajpwIEDSElJQa9evWBoaAgXFxf4+/tX2Xqe9iQ4y6vh2f9ZCCFQUFCAWrUq9thonQrXVq1a4cqVKxptly9f1vi1oLI7duwYBg4cCC8vL4SFhcHIyAjNmzeHEELjo7xVoa64uDjs378fzs7OcHZ2xoULF/D5559j/fr1VbIeoGT6Ijc3FwUFBVJbcXEx6tSpAwsLC1y+fFlqv3LlSqWv6datWxq1AECNGjVQv379KlnP0170d/Lmm29q5MW1a9cghEDz5s0rdoBXdTWuKsjPzxddunTRuFvAwcFB3L17V9tDq5CrV68KBwcHsW7dulLrPvzwQzFx4kTx+PFjce7cOdGhQweRkJCghVH+c3379pXuFqiq9eTl5YkuXbqIL774QuTn54u//vpLtG/fXvz0009i4cKFYsiQIeLu3bvSlemNGzdqe8jPdeHCBWFnZyeioqKEWq0WZ86cEa6uruLgwYNVsp4jR45o3C3wvBoSEhJEx44dxblz56S7BSZOnFjhY+lUuAohxPnz50VgYKB45513RO/evcWvv/6q7SFV2Jdffilat24t3nnnHY1l0aJF4sGDB2Ly5MnCxcVFdOrUSaxdu1bbw/3bng7XqlzPtWvXxAcffCCN/fvvvxdClATvnDlzRIcOHYSrq6v4+uuvhVqt1vJoXywhIUH4+fkJR0dH0b17dxEdHS2EqJr1PBuuL6phw4YNwsPDQzg6Oorx48eLrKysCh+LH38lIpKBTs25EhG9LgxXIiIZMFyJiGTAcCUikgHDlYhIBgxXIiIZMFyroG7dusHa2rrMpaio6KX3L4RAdHR0qY8Kyyk8PLxULW3btkX37t3x3XffVXg/MTExcHV1rXD/v/76C0eOHJFeW1tb4+eff/5bY68IlUoFa2vrSvXFJoWFhdi4caO2h1Ft6dQXt1QnU6ZMQf/+/Uu116jx8n+lx44dw6xZs9CrVy8YGRm99P4qysbGBt9//730Ojs7GwcPHsSSJUvQpEkT9OrV65Ufc+zYsRgxYgTat28PAPjf//1f1KlT55UfpzLas2cPwsLCMGTIEG0PpVpiuFZRtWrV0vgmqVdJW58rMTAw0KjJwsICH3zwAZKSkrBv3z5ZwvVZcv1MKyN+fkhenBaophITE9GvXz/Y29ujV69epR6TEhkZiR49esDOzg4uLi6YNm0asrOzoVKpMHToUACAo6MjYmJiEB4eXuosOSQkBAsXLgRQ8iv9qFGjMHLkSDg5OUnfmLRmzRp4eHjAwcEBQUFBOHny5D+qRaFQQF//v2/VU6dOITAwUGPaQK1Wl7nt6dOnMWzYMDg4OKBt27YYMGAATpw4IdWQnp6OuXPnIiQkBMB/pwW2bt2KDh06aDyT/ty5c7CxsZGeV79jxw706NED7dq1g5+fHxISEipcU3h4OCZMmIAlS5bAyckJ7du3x7p163D8+HH06dMH77zzDkaNGoUHDx4AKJnu6NevH7755hvpkSRff/21Rt1nzpzB0KFD4eDggE6dOmHx4sUoLCyUtvfz88NHH30ER0dHrFy5EtOnT8eDBw9gbW2N5ORkFBUVITQ0FN26dYOtrS3c3Nwwb9486WcQHh6O8ePHY+HChXBxcUGnTp001gPApk2bpJ/JgAEDcPz4cWndi96T1c6r+swuvT4eHh5i/fr15a6/cOGCsLe3F5s2bRJXr14VcXFx4t133xV79uwRQgixe/du4ejoKOLj44VKpRKHDh0SDg4OYs2aNaKoqEjs379ftG7dWly7dk3k5uaKsLAw4efnp3GM4OBgsWDBAiGEEGFhYaJ169Zi5cqV4uLFi+Lu3bti8+bNokuXLuLnn38WV65cEatWrRL29vbi2rVrZY65rGMUFhaK6Oho8fbbb4u9e/cKIYS4c+eOcHJyEhEREeLKlSsiISFBuLu7i2+++UYIIcT27duFi4uLEEKIx48fCxcXF/HVV1+Jq1evij///FMMHTpU9O7dWwghxP3790WXLl3E6tWrxf3794UQQrRu3VrEx8eLrKwsYWdnJ5KSkqTxLF68WAQHBwshSh4B4uTkJPbs2SOuXr0qNm/eLNq2bStOnDhRZn3Xr18XrVu3FufPn5fqtbW1FZ9//rm4evWqCA0NFW3atBF9+/YVx44dE8ePHxft27cXy5Ytk+qytbUVgwYNEn/++aeIj48XLi4uIjw8XAghxOXLl0W7du3E559/Li5evCji4+NFx44dpb+j7du3i9atW4vPPvtMpKWlifT0dBEZGSlcXFzE7du3RX5+vli9erXo2rWrSE5OFtevXxexsbGiTZs24qefftIY84wZM8SlS5fEli1bhI2NjbR+27Ztwt7eXmzdulWkpaWJRYsWCUdHR3Hv3r0XvierI4ZrFeTh4SFsbW1LfYHLkSNHhBBC/Oc//xGffvqpxjarVq2Swis5OVkcOHBAY/2YMWPE9OnThRAlX27RunVr8fjxYyFE2cH3bLja29uL4uJiab27u7vYuXOnxjbDhw+XtnlWWFiYsLGx0ajHxsZGdO/eXURFRUn9li9fLt5//32NbXft2iUF6tPheufOHfHtt9+KwsJCqe9PP/0kbGxsNH6WT/+P6km4CiHEuHHjxMyZM6V13bp1E1u2bBFCCDFkyBCxcuVKjXHMnDlTTJgwocz6ygpXR0dHaWx37twRrVu3lr4URQghPv74YzF+/HipLhsbG3H9+nVp/Y8//ijc3NyEWq0WCxYsEL1799b40pG4uDhha2srsrOzpXC9ffu2tP7pn5UQQhw6dKjUFxn17t1bREREaIw5Pz9fWu/r6yuWLl0qhBCif//+Yv78+dI6tVotFi1aJNLS0l74nqyOOOdaRY0ZMwZ9+/bVaHvybeupqam4cOEC4uLipHVFRUXSxS4XFxecOXMGoaGhuHLlClJTU3HlyhX4+vr+4/FYWVlJv7pnZ2fjxo0bmDVrFmbPni31KSgogEKhKHcfb775JiIiIiCEwJkzZzBv3jz06NEDgwYNkvpcvHgRR48ehYODg9SmVquRl5eH+/fva+yvQYMGCAgIwMaNG/HXX38hLS0N586dK3cK4Vm9e/fGnDlzMHv2bPzxxx/IyMhAjx49AJT8jE+dOoVvv/1W6l9YWIg33nijQvsGAEtLS+nv5Mm34VtZWUnrFQqFRk3/+te/NNbb29vjzp07uH//PlJTU9GuXTuNpzc4OTmhsLAQV69eBVDy5c/Pm1P29PTEkSNHsGjRIqSlpeH8+fNIT0/X+DLzJk2aaPwdmpqaSlMPly5dwvvvvy+t09PTw7Rp0wC8+D1ZHVXfyqq5evXqlfulvcXFxQgJCUFgYGCZ62NiYjBnzhz0798fnTt3xtixYxEWFlbusZ7+B/vEs7d8PX1XwZPwWrBgAd5++22Nfs8+ZudphoaGUk0tWrSAmZkZRo8ejYYNGyI4OFg6bvfu3TFp0qRS29euXVvj9e3bt9G/f3+0atUKXbp0QZ8+fXD37l189NFH5Y7haR4eHpg5cyaOHDmCX375BV26dJHuJCguLsbUqVPh4eGhsc3fCYuy+j49t/wsAwMDjddPfs76+vpl/lzF/1+wetLvRXd+hIeHY926dfD390f37t3x0UcfYcqUKRp9DA0Ny93e0NCwzPcK8OL3ZHXEC1rVUKtWrXD16lU0b95cWo4ePYpNmzYBADZu3IiRI0dizpw5CAgIgLW1Na5evSr9Y3z2H4ihoSEeP34svRbPPCXgWbVr14aFhQUyMjI0xrBhwwb88ssvFa6ja9eu8PPzw5IlS5Ceni7VdvnyZY39Xrp0CStWrCgVTAcPHoRCoUBkZCRGjhwJNzc36WKUqMCVciMjI3h7eyM+Ph4HDx5Enz59pHWtWrVCenq6xjj27duncWb2qt28eRP37t2TXp85cwb/+te/ULduXbRq1QqnTp3SqOvEiRMwNDREs2bNytzfs3/PGzduxMcff4xPPvkEvr6+sLKywo0bNyp8V0GLFi3wxx9/aLT16tUL+/fvf+F7sjpiuFZDI0aMQEJCAlavXo2rV69i//79+PLLL9GgQQMAQN26dZGcnIyLFy8iNTUVM2fOxMWLF6XHeTx5htAff/yB7OxstG3bFlevXsWmTZtw7do1fPnll8jKynruGEaNGoWVK1di7969uH79OlauXImNGzf+rV+bAeA///kPjIyMpKfDDhkyBFevXsW8efNw+fJl/Prrr/jss89gbGxcKlzr1q2LO3fuICEhASqVCjExMVi1ahUASLXWqlULly5dwt27d8s8fp8+fRAbG4sHDx5onKWOGjUKUVFR2Lx5M65du4bo6GiEh4fD0tLyb9X3dxQWFmL69OlITU2FUqnE6tWrpTs7Bg8eDJVKhblz5+LSpUtITEzEwoUL4evrW+qM/gkTExPk5OTg4sWLyM/PR926dZGYmIirV6/ijz/+wIcffoisrKxSj3kpz/vvv4+oqCjs2rUL165dw9KlS3Hnzh28++67L3xPVkecFqiG7OzsEBYWhrCwMERERMDCwgKjR4/GBx98AAD49NNPMWvWLPj7+6N27dro0KEDxowZg/379wMAWrduDQ8PD4wYMQJTp07F+++/j9GjR2P58uX4+uuv4e/v/8J7TocOHYq8vDwsXrwYd+7cQYsWLRAWFgYnJ6e/VUv9+vUxZcoUfPbZZ0hMTETXrl3x/fffY8mSJejXrx/q1KkDHx+fMn/Vf++995CSkoJPPvkEhYWFeOuttzBv3jxMmTIFZ8+ehZOTE4YOHYqvvvoKKSkp2LFjR6l9tG/fHrVq1ULHjh01fvX29vbGrFmzsGbNGsyfPx+WlpaYPXu2rPfi1q1bF23btkVgYCBMTEwwcuRIDB8+HEDJfPv333+PxYsXo1+/fqhXrx769++PcePGlbu/Dh064O2334avry+WLl2KBQsW4PPPP0efPn1Qv359eHl5YcCAAaXORsvTq1cvZGZmYtmyZbh79y7atGmD7777DvXr10f9+vWf+56sjvgkAqIqICYmBgsXLkRycrK2h0IVxGkBIiIZMFyJiGTAaQEiIhnwzJWISAYMVyIiGTBciYhkwHAlIpIBw5WISAYMVyIiGfwfkhLbfV0bx7kAAAAASUVORK5CYII=\n",
      "text/plain": [
       "<Figure size 360x360 with 1 Axes>"
      ]
     },
     "metadata": {},
     "output_type": "display_data"
    }
   ],
   "source": [
    "# Plot relative feature importance\n",
    "fig, ax = plt.subplots(figsize=(5,5))\n",
    "ax.barh(pos[-TOP:], feature_importance[sorted_idx][-TOP:], align='center', color='magenta', alpha=0.6)\n",
    "plt.yticks(pos[-TOP:], data.columns[sorted_idx][-TOP:])\n",
    "ax.set_xlabel('Feature Relative Importance')\n",
    "#ax.grid(which='major', axis='x')\n",
    "plt.tight_layout()\n",
    "plt.show()"
   ]
  },
  {
   "cell_type": "code",
   "execution_count": 52,
   "metadata": {},
   "outputs": [
    {
     "data": {
      "image/png": "iVBORw0KGgoAAAANSUhEUgAAAbcAAAF7CAYAAABRvcUkAAAABHNCSVQICAgIfAhkiAAAAAlwSFlzAAALEgAACxIB0t1+/AAAADl0RVh0U29mdHdhcmUAbWF0cGxvdGxpYiB2ZXJzaW9uIDMuMC4zLCBodHRwOi8vbWF0cGxvdGxpYi5vcmcvnQurowAAIABJREFUeJzsnXd4FcX6xz+nlzRIAuFKFUJHJAm9I6AXAekQEAQVgYuCFCmhVylXpEhTpKlIbxaKXhAiSO9BOobeW5JT95zd3x8nnHAMIDnJNfxy5/M8eeDMO7vfmd3ZffednZ1RKYqiIBAIBAJBDkKd3QUQCAQCgSCrEc5NIBAIBDkO4dwEAoFAkOMQzk0gEAgEOQ7h3AQCgUCQ4xDOTSAQCAQ5Dm12FyC7kG6fzxbdi3X/lS26AAm3w7JFt26jm9miC6DSZtPzm5x9X9hYz0jZpm0qrMkeYa0qe3QBe2L2He+IX7Zn2b4yc0/UhRfNsnJkFSJyEwgEAkGO4382chMIBALBI8ju7C5BliKcm0AgEAhAkbO7BFmKcG4CgUAgAFk4N4FAIBDkMBQRuQkEAoEgx5HDIjcxWlIgEAgEOQ4RuQkEAoFADCgRCAQCQQ5EfAogEAgEghzH/1Lk1rlzZ4oUKcLo0aPT2WJjY6lTpw7du3fn22+/ZdWqVVy6dAmj0UjVqlXp27cvBQoUAOCVV15hyJAhNGjQ4Ilaly9fpn79+pjNZgBkWSY8PJzOnTvz1ltvpcu/aNEi9u7dy+zZs71pCQkJTJgwgVOnThEYGEjr1q15//33UamyfmqeyTO+IKZCOerXrp61O9ZqiJg4GE2eUJznLnB7zAxf8wsR5B3bj6vvDnpqmj+otBpiZr+PMW8ukk9f4cjA+enymAqGEzW1O7+1Hg9ARMMoSvZrieKWOTJoAUnHL2RcWKPB1G0I6lyhuK9ewL54mtekfbkKhjc6gSxj+2o68qVzj03zC40GU9fBqEJCka9exP7N9DTd8lUwNHkTRZaxL5mBfOk8huZd0JatiOKwIV/5A/vS2U/Z+TNovxeXqn0B+9d/0m7aEUWRsX89I61+Gi0BQ2dgWzglU3UOGT4MTVgYrguJJH3yqa85Xz6CBw/kXp9+ABjq1CawUycUi4XkuXORTpz0TzdV2/SvIahzheG+cgH7wqlek7ZCVQzNU8/pomnIF8+hjamBoUksqNQ4t3yH9Otm/3Wzo32laocMG4461HO8kz+d4jUZatTE3KEDKpUa6/p12DdvAkAdkY+QgYO417+v/7r+8L80oCQ2NpYNGzbgcDh80s+ePUtCQgKtW7cmLi6OtWvXMn78ePbt28eGDRsIDg6mQ4cOPHjwIMMF2r59O4cOHeLIkSNMnTqVqVOnsmvXLq/dYrEwadIkJk6c6LOdzWaje/fuNGrUiD179rBo0SLWrl3LihUrMlyGpyG5XAwYOZEt8b9l6X4fEtiwJs5ziVzt3B/F6cRUNcprM1V+mYhPhqAOCXpqmr+80Lgyyacus6P5GNwOiTy1yvnYw2uUodLnvdHnCvCmlezfkp2txrGv23RKD27jl64uphby1UQsE/qC5ERTJtprMzR7C8ukj7DOGYux5dtPTPMHbXQt3FcvYJ3cH0VyoimddqwNTTti+WQgts/HY2jeBQB1/iJYp8Vh/WRA5hwboI2phftqItZJ/VBckq/2G52w/HsAtjnjMLTokpbevDOoMzcGzFinDq7ERO726o3idKKPifHa9NFRhIwagToo2JOgVhPUtSt3P+zDvaHDCOzaNVPaukq1ka8kYhnXx3Oeyz5ynlt0wjKhP9aZYzC2fsdT1hZvYZnwEZaxvTG83gZU/tU9u9oXgKF2HVx//MG9D3uB04k+Ou14B3Tpwr1+fbnb630C2rUDtRpdVBS5Ro5EFZz56/l/nae2lgYNGmAwGNiyZYtP+qpVq2jQoAEXL15k48aNzJkzh7Jly6JWqwkJCWHEiBFUqVKFc+d8n3hWrFhBs2bNfNI++OADPvvss8fqly9fnrJly5KQkOBN6969O1euXKFdu3Y+ea9du0aFChXo2LEjGo2GIkWK0KBBAw4cOPDXRyEDSJKLlk1e441GT45CM4PhpVLY9h4BwLbrEMaYNAejyDLXug/xyf+4NH/JHV2M2zt/B+BWfAKhVUum0/ot1vehIv71EbitDkz5QpGSbH7paoqWxnXiMACu4wfRlkirs2VsL3DaUecKR7FZnpjml+6LpXCf9Bxr94lDaIs/ovvxhx6N3GFgswKgzpsfY+f+mD/6N+oiJfzWTaf9+0G0JV5K0x7fO1U7HFLrpykbg+Kw4b6YiSgC0JUpjfPQIQCc+w+gL5+mq7hl7n000PtbHRKC+/p1FIsFJSUFlckEGv8nRtYUK4Xr90fOc8lH6jyqFzg8dVZsKZ60yYPA6QBFAVR+d5tlV/sC0JUujfOw53g7DhxAV76813ZvwEfgcIACqFSeyEmWuTdgQKY0/UVRZL//nkee6tx0Oh2tWrVizZo13jSn08n69etp37498fHxREdHkzdvXp/tVCoV//73v4mOjvZJb9SoEYmJiZw9exaA5ORk4uPj0zm8hxw8eJAzZ85Qu3Ztb9qUKVOYMWMG4eHhPnmLFi3KrFmzfMoZHx9PmTJlnlbFDGM2GalWKeqvM/qJOtCMbPE4CcVmR20yeW32/ceQk30vtsel+Ys2yIQrxaPtttrRBhh97Hd2ncSVZPXdSFYo1KEuVb8dxPXN+/3SVZnMKPbUOjvtqAxpdUaR0dVuREC/j3Ed+u3JaX7rWr26/Fm35j8x9x6PdNijIe3Zim3ex9gWfoKp44d+66bTdjxGu1YjzH3GIx36DVVgCPrar+P8cVmmNAFUAWYUa6qu3Y7KnKYrHTmCkpLi/S3fv486TziqkBDU4eFoXyyCSqfzX9sUkHaeHbb057nO6wQMmIDrgOd4K0n3ATB2+gBn/KZM6GZP+wJQBwSgWFO17TbPA8JD6fue+gX16oVtwwYg9RxYUtLv6O8g1bn69fcc8pdxftu2bdm9ezc3btwAYOvWreTKlYsqVapw7949wsKefRmVoKAg6tevz/fffw/Apk2bKFu2LIUKFfLmqVevHhUrVqR8+fK0b9+eypUr+9gjIiL+UsfpdNK/f39MJhOxsbHPXL7nATnFijr1hqMym5AtWeO4nkaZ4e2psWYYrmQbmlSHpg0w4kp+tkjs4rfb+Cn6A0r0aZHOIT4Lis2KyuDZTmUweW/6D5HiN5LUrz2Gpm+C0fTENL90U7dVGYzpdXdsInngmxgadwCDCeeWdSA5Ue7cALcbNP6Px/LU+aG2CcXue56lXzeS/FEHDE3eRFu5LurwfJg/moy2XEVMXfqBIePHGUCxWL03WJXJhGyxPiWzQvLMWeQeN5bALp2Rjh9Hsdv90gVQbJan13n7BpI+jMXQrKPnnKpUGLt8CJKEc+PKTOhmT/sCkC0W7/FWm0woj17PKhVBffqhSBLWlVn7+sQvFNn/v+eQv3Ru+fPnp3r16qxfvx6AlStX0r59ewDy5MnD7du3H7vd3bt3UZT0a1o1b96cH3/8EYDvv/+eFi1a+Nh/+eUX9u/fz9GjR4mPj8dqtdKvX79nrtCtW7d46623uHPnDgsXLsRo9O8mkF04Ek5jquTpujBVrYD9SCZe4D8jv49dys6W47h3+Dzh1T2Rbnitctw9cPap26k0aqotG4xKq0F2SCguN7I748OJ3Ymn0JZ6GQBtmSjc5054DGo15v4TPV1hLqd3qHK6ND80H+pqSnh0NaWicJ9/RLfPhDQNtxuVyUzA4KmgUqMKygUqwO3yS9erXTJVu0wU7nMn07T7+dZP+nUjlrHvY/33R7gS9mNb9Ck4/HMy0smT6CtUAEAfE410/Pen5teVKcPd3h+S8uX8TDk2APf5U2hLp57nstG4zz5yvAdO8tRZSjunxnbvoVgt2L+dkzndbGpfAK5Tp9KOd3QM0om04x3YrTuKJYWU2bOetPnfi+z2/+855Jne0MbGxrJu3TquX7/OwYMHad68OQB16tTh8OHD3Lp1yye/LMt07NjRZyTjQ2rUqIHdbmfr1q0cPXqURo0aPVE3IiKCjh078ttvz9Y1cPbsWVq3bk3hwoVZtGgRISEhz7Td80TKT/HoihUi/zdTUQeYcV2+Rmi/d/8W7avf7yGoRH5qfT8KbaCRW9uOElAkgjLD2z82v+KWubJ+F7W+G0nNdSM4O+dHZHvGF26U9m1H/UJhAoZOR2U0I9+6hrHNeyDLSHu3ERA3jYC4qTg2rQS7LX2a5PSrvq4D8WheKIR50FRURhPKrWsYWnX16O7bRsDAqZgHTMHx0yqU+3dwxm8gIG4apn+NwL4sczdc1/54NC8Uxhw3LU27dar23l8IGDwV86BPcWz2v36Pw/7LNrRFihA6eyYqkxn3tasE9uj+xPyK3U7YF3PJNXY0KV8uyJS2tHc76vyFCRgxA5XRhHzzGsbYbp467/6FgOHTCRg2DceGFahMAehfa4m2eBkChkwhYMgUMAX8tcjjdLOpfQHYt/2CtnARcn82C5XZjPvqVQK790CdOzfmVq3RlS1L7qnTyD11GqoA/+qXZeSwyE2lPC68+hOyLFO/fn1iYmIwGAyMHz/ea+vfvz8XLlxgzJgxlC5dmlu3bvHJJ5+wd+9eVq9eTVhYWLpPASZPnszGjRt5+eWXmTbNMyz34acA+/btIzjYM1rrwYMHDB06FIvFwsKFC33K9Nlnn3HixAmvA33w4AFNmzalcePGDBr010PixUrcfx9iJe6/F7ES999LTlmJ23HiF7+3NZSul2XlyCqe6cpXq9W0adOG77//Pt07rEmTJvHKK6/Qr18/oqOjadGiBbIs88033zzxfVyLFi24evWqNwJ8lDp16hAVFUVUVBSvvvoqBoOBTz755C/LuH79em7cuMHSpUu920dFRWWoS1MgEAj+Z8lhA0qeKXLLiYjI7e9DRG5/LyJy+3vJMZFbws9+b2so1zDLypFViOm3BAKBQPDcRmD+IpybQCAQCFCU53PUo78I5yYQCASC53bUo7+IxUoFAoFAkOMQkZtAIBAIxDs3gUAgEORARLekQCAQCHIcWTz91smTJ2nXrh0VKlSgadOmHD169LH5Dh8+TOvWrYmJiaFhw4asXOn/PKKPIpybQCAQCLJ0+i2n00nPnj1p1KgR+/bto0ePHrz77rukpPiueCDLMj179qRTp04cOHCAKVOmMGbMGE6ezPycusK5CQQCgSBLZyjZu3cvkiTRpUsXdDodjRs3JjIykg2pS/s85MGDB9y5cwdFUVAUBZVKhVarRZeJpZUe8j/7zi27ZgoptC1zE+5mhjNls2ZR04xiO+f/7PmZRR+WPTOF6Etkz2wwAMFls09buXM/W3SlxDvZogsQ/G7NbNN+XkhKSvLOCQyeSeyLFSvmk6do0aKcPn3aJy137tx07NiRwYMHM2TIENxuN0OHDk23rT+IyE0gEAgEmeqWXLx4sc+urFZruuXGTCYTNpvvGpGyLKPX65kyZQpHjhzh66+/ZtasWezYsSPT1RHOTSAQCASZ6pbs3Lmzz67MZjMOh8MnzWazYTabfdJ++uknDh06ROPGjdHpdFSuXJlWrVqxfPnyTFdHODeBQCAQZMq5PdolCVCsWDH++OMPn7Tz588TGRnpk3b9+nWcTt/18rRaLVpt5t+YCecmEAgEAhTF7fffn6lSpQqKorBo0SIkSeLHH3/k1KlTNGzou3pAjRo1OHPmDMuXL0dRFBISElixYgWNGzfOdH2EcxMIBAJBlqLX65k3bx6bN2+mcuXKzJ07l1mzZhEaGsrcuXO9zqt48eLMnDmT5cuXU7FiRfr370///v29C1tnhv/Z0ZICgUAgeIQsnn6rRIkSLF26NF16jx496NGjh/d3nTp1qFOnTpZqg3BuAoFAIIAcN/2WcG4CgUAgEBMnCwQCgSAHIiI3gUAgEOQ4cljk9tyOlrxx4waSJGV3MQQCgUDw/5Bsidw6d+5MkSJFGD16dDpbbGwsNWvWZP78+Wzfvt07gabb7eabb75h3bp1XLhwAUVRiIyMpFOnTrzxxhve7b/44gu+/fZbHjx4QLFixRg8eDAVK1bMWAG1GiImDkaTJxTnuQvcHjPD1/xCBHnH9uPqu4OemvbfYPKML4ipUI76tatnyf5UWg3lZ3+AISI3ltOXOT7gSx97WJ3yFI9rC26Z34cuIunweSIaV6ZY3xa4kmycGruEpIREKi0fmrpDCImOZFuFnkj3Uh6j+Bg0GkKGD0MTFobrQiJJn3zqa86Xj+DBA7nXpx8Ahjq1CezUCcViIXnuXKQTfs4grtEQ0Hc46txhuC8lYp07xWvSVa6JqWUHUKuxb1yH89f/EDTyk9Q6qtAWL839rq1RkpP801ZrMLTvgzooN/LNyzjWzP1T2bSY3p+IY+VM5GuJaErFoG/QFmQZx9rPka8l+q2rb9QVVUAI8t2rSP/5xmvSVW+OukhZkBzIt68g/bIUzUu10L5UCyQnzk0LUJLv+qebqm1o2xtVap2d67/wtWu0GHuMx7lmTlr9HpeWUTQazD2Hos4VivvKBWwLpnpN2qiqGFu8BbIb28JpuC+c8xQ1PAJTt4FYPu7vn2YqkltmyNq93E6xUTRPMMNej0alUgFw8vp9Jm8+jMPlplG5QnSsUpz401f5/NcTaFQqhrweTal8uTKlnyFyWLdktkRusbGxbNiwId30LGfPniUhIYGaNWtitVp9bH379mXt2rXExcWxc+dOdu7cSa9evZg8eTJr164FYNOmTSxZsoTFixdz8OBBWrVqRc+ePXG7H7/e0JMIbFgT57lErnbuj+J0Yqoa5bWZKr9MxCdDUIcEPTUtq5FcLgaMnMiW+N+ydL8RTSqTcuoye5uNwu2QCKtdzsdefHBb9rcZz6G3P6XE0PagVlE8rh17W4zhYJdPKB7XDkVys7flGPa2HMO1NTs5N3XNszs2wFinDq7ERO726o3idKKPifHa9NFRhIwagToodQYEtZqgrl25+2Ef7g0dRmDXrn7XXV+tDu6Lf5A8tBdITrTl03RNsV1IGtGXpLj3MTZvB7JM8vA+JA/vgzP+P9hWfuW/YwO0L1VFvnEJ29xhKJITTWR537I1jAVV2uWpb9AO2+cjsC/5BP1rHfzW1RSPRr5zFceKyeCSUBcq7bWpwvPjWDMNx8pPkH5ZChot2pdq41g6Aem39Wgrvea3LoCmbBXkm5ewzxvh0S72ko9dV7+dT52flJZRdJVq476SSMrYPp7zXDbaazO2eIuU8f2wzBiDsc07AGjLRGHuNQJ1YOav5y0nrlAsTzALu9RDr9Ww54+bXtvU/xxlfPPKfP3OK9icnsnF58af4MtOdZjcqiqztiVkWj9DZOGqAM8D2eLcGjRogMFgYMuWLT7pq1atokGDBnTv3h3wfP9w6NAhtm/fzu7du5k/fz6VK1fGZDJhNpupXbs2kyZN8k7V8tprr7FhwwYKFy6Mw+HgwYMHhISEoFZnrJqGl0ph23sEANuuQxhj0m74iixzrbvv7PqPS8tqJMlFyyav8UajzH/c+Ci5ootzd+dxAO7EHyN3lVJemzbIhNtqx5Vsw3HzPtogE/qwYGyXbuFKtuFKsqINMKLSeI6v2qijQMdX+GP2Dxkqg65MaZyHDgHg3H8Affm0m57ilrn30UDvb3VICO7r11EsFpSUFFQmE2g0ftVdW7w0rgSPrnTkALoyaQ4mefRH4HSAAqBKu4D1egwNm2Bfl7m579QFS+A+57l5uc8eRfNimpPRFH8ZxWlHvnrem2abNRgkB6qQMBS7Nd3+nlk334vIlzyRrnzxBJr8xdNsufOif7UzhjYfoY4oAm4XjqUfg6KgCswFDtsT9vpsaAoWx33e09bc546iKfJInSPLg9PmE509Ls0v3cjSuH4/DICUcBBtqbT2lTLyA3DYUYeGo1gtACiyG8ukgY/dV0Y5dvUOlYrkAaDqi3k5ePE2ADbJheSWmb/jJO99tZ2X8ocC8PU7r2DSa7mZbCPQkPllXzKEcG6ZR6fT0apVK9asWeNNczqdrF+/nvbt27N69WoAtm/fTlRUFJs3b6ZevXqEhaVfyqNGjRo0bdoUAJVKRUBAAPHx8URFRTFz5kwGDRrk7QZ4VtSBZmSL50JWbHbUJpPXZt9/DDnZ4pP/cWlZjdlkpFqlqL/OmEG0QSZcKXYA3FYHmgDjIzaz1wYg2yVkuxPjP0LRhQVhyJebwJIFUKdehHlfjeHaul0ozowtcaMKMKOkRuqK3Y7KnHa8pSNHUB5Z4FC+fx91nnBUISGow8PRvlgElZ9rP6nMASips5QrDhsY03SVB56lW8xde+HckrYGlb5iDZw7toIrc++DVUZTmrNw2kGfqh0QjK7Kq0i/rPHdQJHRVmqA6e1huH/f67+uwYTi9JxTRXKCzuC1uU7swblhHs7NC9E36Jiqq6Ct2gR9/TdxJx73WxcAg9lbZ8XpQKVPbWvmYLSVGiJtX5eW93FpfqIymcGW+kDgsPucZxQZfd3XCRg4EenATgDcJ496HV1msThcBOg9D98mnRab5Lk2kmxOEq7cpVPV4nzSphqf/HQEWVHQqFWsOfQH7y/dQd0SL2RJGZ6ZLFys9Hkg2waUtG3blt27d3Pjxg0Atm7dSq5cuahSpUq6vDdu3CAiIsL72+l0UrFiRSpWrEh0dDQ1atTwyV+1alWOHj3K+PHj6du3L+fOnctQ2eQUK+rUG6zKbEK2/HcdV3ZQYngHKq8ZgSvZhjbVoWkCjLiS057OXSlpNvBEZi6LnZMjviZqQX8iP2rN/f1ncFs93cv5mlXj2uqML1WhWKyeCAxQmUzIlqdEJopC8sxZ5B43lsAunZGOH0ex25+c/2m6VovHyeBxNj43NJUKc/d+IEnYv1vhTdbXrIcj/me/9Hy07TZ4eHPXm1AcnjprS8Wgyp0H03uj0JSMwtC6pzefa99/sHz8HrpXWqdtm1Fdh83rVFQ6g9fRAbgObQGXhJJ0B0V2g9oTEbt2/4Bt4XD09d/0t7oeHFZvuVV6Y1qdS0ajyp0H4zsj0BSvgL5FD7Tlq6dL87vONmuaQzOaPL8fwbltA0m92mFs3tHX8WUBAQYt1lSHZnW6CNB7HsSCTXryhZgpHBZEbrOBvMEm7lk811HLqBf56cPGfLnjJBbH3zioTkRuWUP+/PmpXr0669evB2DlypW0b9/+sXnDw8O5deuW97der2f//v3s37+fOXPmpHt3p9fr0el0NGvWjHLlyhEfH5+hsjkSTmOq5OmiMlWtgP1I5pc8f944PfZb9rYcw4PD5witXgaAsFrleHDgjDePK8mKJsDo6Y7ME4JsdYKsEBITyd7mozkzcTkua9qxNxfOi+NmxherlE6eRF+hAgD6mGik478/Nb+uTBnu9v6QlC/n++3YAFxnT6Et59HVlY/BfTpN1/RWdxRrCtaFs3y2UUe8gHIvE4MqUpEvn0VTzNPdrYl8CfmiZxFH14FfsH02ENsXI3CfOoRj1WxwOTG+O8LjbNxSpm4o8o1E1AVKeOpSqBTytdSuT6MZY+xgUKnAFOT512BG3yR1miS3BO7MLTrrvnwOTdGynjoXewn5oqetuQ5twz57MPb5o3CfOYxz7VxcuzelS8Pp37l2nz+JtvTLAOjKRuE+k3qe1WoCBk/2dGtLThS3DBl8P/9XlP1HKPsTPfeuPYk3KV/A0/1o0mkx6bRcuWfBJrm4nWwnxKynx5J4JLeMTqtGo1ahyeArFUEa2XrkYmNjWbduHdevX+fgwYM0b978sfkaNmzI1q1buX//6TfOefPmMXLkSJ80p9NJUFDGXgyn/BSPrlgh8n8zFXWAGdfla4T2ezdD+/j/wvXvdhNYMj9VfhiDNtDI7W1HMReJoMRwz6CFMxOWUXHFUGK+Hsjpjz3zxMlWB9U2j6fCl305O8kT1ejDg5GS/HsXZP9lG9oiRQidPROVyYz72lUCe3R/Yn7Fbifsi7nkGjualC8X+KUJ4PztFzQFixA0YZZH98ZVTG/1QBWSG2Pj1mhLliVo7DSCxk5DZQ5AFZILxfLsA2Wehuvob6jzFsDU82NUBhPynRvoG3V6fGZZxnVkB6Z/jcfUYxxS/HpwOR+f9y9wnz6AOuwFDLGDPNHTg1voarUCuxXXsXgM7eMwvPEvpF+WgS0Z+dYlDLGDMbT4EOevqzNRY3An7EKdpwDGbuPAYES+dwPdax0ztc9nQdqzHU3+IgSO/AyMZuSb1zC27wayjLRrK4EjZhA4fDqODctB8u+4PomGZQpw/nYyby3citXhIn+uAKb+5ygAgxtVYOCa3by7eDtda5VGq1bzz7IFeXvRL7yzeBtvVS2BUeff+2S/yGHdkipFUZTsEpdlmfr16xMTE4PBYGD8+PEA3Lx5k1q1arF161by588PQJ8+fbhw4QJxcXFER0ejKAo7d+5kypQpSJLEpk2bOHjwIO+88w5ffvklFSpUYPXq1UyfPp0ffviB0NBQH+1z5TI38stfCm2bky26AFvK/ncHvTyJCiWvZ4sugD4se5q3vkT698N/F+qI7NNW7mQ8cs8KpMQ72aILYGhULdu0TR3HZ9m+bGsn+l+OFoOzrBxZRbbOUKJWq2nTpg3Tp09n1apV3vQ8efJQr149Xn/9daZPn07dunWZOnUqK1euZMqUKZw/fx6Xy0XhwoVp0qQJHTt6nv6io6MZN24cQ4cO5c6dO5QuXZqFCxemc2wCgUAg+BPPaQTmL9kauWUnInL7+xCR29+LiNz+XnJM5LZqnP/laD0sy8qRVYi5JQUCgUDw3I569BcxFEcgEAgEOQ4RuQkEAoEActgbKuHcBAKBQJDjuiWFcxMIBAKBcG4CgUAgyIHksE8BxIASgUAgEOQ4ROQmEAgEAtEtKRAIBIIciBgtmTNIuJ09szicyaZZQgDqH/84W3QjSz5+Quy/g8+1ZbJF9+z+7Lu08rn8X8w0sxz6uxfYTOWsEpwtugBVf72Qbdp9s3LeaRG5CQQCgSDHIZybQCAQCHIcYrSkQCAQCATPNyJyEwgEAgGKLAaUCAQCgSCnId5CeE07AAAgAElEQVS5CQQCgSDHkcPeuQnnJhAIBAIQ3ZICgUAgyHHksG5JMVpSIBAIBDkOEbkJBAKBIMdFbsK5CQQCgUDMLZmVdOrUifr169OlSxef9MuXL1O/fn327dtHcLBnzrgzZ84wd+5c9uzZQ3JyMsHBwdSqVYs+ffqQN29eAC5dusTYsWM5ePAgwcHBvPXWW+n2/SyotBpiZr+PMW8ukk9f4cjA+enymAqGEzW1O7+1Hg9ARMMoSvZrieKWOTJoAUnHn32+OZVWQ/nZH2CIyI3l9GWOD/jSxx5WpzzF49qCW+b3oYtIOnyeiMaVKda3Ba4kG6fGLiEpIZFKy4em7hBCoiPZVqEn0r2UDNf/SUye8QUxFcpRv3b1LNsngFarZfrnE8gbkYczp84xpP9YH3uDf9alz4AeuNxuJo6eyu6d+wHQ6bSs27yEAb1H8HvCqWfWy4rj/eDQOYoPbkt4vZdxWxwkn7zIiSGLnrkMaq2GhjN6EhCRi7unr7AtboGP/cXXYojp2RSVWsWxr/7DyZW/El6mELXGvIXWoOP0ut84Mn/zM+v9uf6VZ/XEFJGLpNNXODhwQbo85gLhVJzajfg2nvlIQ8oWpsK4t9AYdFxc+xtn523KsK5aq6HttPcJypuLm2evsH6I73VV8pUoXundElmW+W7YAq79foFSDaJ55cNWyG43mycu5Y/dJ/yqs0arodf0fuTKm5srZy4xb8gcH3u7jzrwcp1o7BY7l05dYOHIeXwwrQ95CuTF7ZI5tuMwa2eu8qvOjWb0JCBvLu6cucKWP53nYq/GUCn1PB/56j/8vupXIhtVokqvZjiSbfz68VJuHDnvV50zTA6L3P5fvHM7evQo7dq1o0iRIqxYsYLDhw+zbNkytFotnTp1wul04na76dmzJ8HBwWzbto1vv/2WtWvXsmLFigzrvdC4MsmnLrOj+RjcDok8tcr52MNrlKHS573R5wrwppXs35Kdrcaxr9t0Sg9ukyG9iCaVSTl1mb3NRuF2SITV9tUrPrgt+9uM59Dbn1JiaHtQqyge1469LcZwsMsnFI9rhyK52dtyDHtbjuHamp2cm7omyxyb5HIxYOREtsT/liX7+zONmjbg9MlztGnSBYfDSY06VXzsvT/qRsfW3Xm3Qy8GDO3lTe8X9z5qTcabcFYcb4DA0oXYHzuBvS3HZMixARR7vRJ3T19mTauxuB0SBWqW9bFX7tuSde0+ZnWLMUR1fx2VWkWNYR34ufccVr4xCl2AMcP1fkj+xpVIOnWFbc092nlr+WrnqVGGqp/3Qp8r0JtWfkQH9n4wm62NR6L1U7tso8rcPHOZeW3H4HJIFKvhe9xf+bAlX7Yfx7L3p9Ogv+caqterBQs7TeDrdz+h4Udt/dIFqNKoGpdPX2RUmyE4HU5eqlHex16wZGE+7jSaMbHDWDhyHgB5CuRlZOshjIkd5pdjA4hsVIk7py+zorXnWBf603mu2rclq2I/ZnnLMcQ8PM8D2rCy3Xi+f28qNQZm7F6SKWTF/7/nkOfCucmyzKeffkqVKlWoUaMGa9as8bGPGTOGTp060atXL1544QVUKhX58+dn1KhR/POf/+TBgwckJiZy5swZRo4cSWBgIPny5aN79+4sX748w+XJHV2M2zt/B+BWfAKhVUv62BVZ5rfYiT5p8a+PwG11YMoXipRky5Beruji3N15HIA78cfIXaWU16YNMuG22nEl23DcvI82yIQ+LBjbpVu4km24kqxoA4yoUm/yaqOOAh1f4Y/ZP2S43k9Ckly0bPIabzRqkGX7fJQKMS+xa8c+AHZs303lqjE+9hMJpwkKCsRsNmGxeGa8r1W3GlaLlePHTmZYL6uOd8CL+Sg3tTuV14wguELRDJUhIqoYV3Z52tilHQm8UNm3jX335iRcdieKogAqNAY9ar2Wih+8QYsVQ7h+8GyG6/2QsOhIbv3m0b4Zn0D4I/UHT/v+tf0k72+NyaNdqncz6qweyt0DZ/zSLVihGOdT63xuRwJF/lTnuS1GINkcBOcLxZ7suYaun7iIMdCE3mTAaXX4pQsQWaEEx3cdA+DYjqOUquy7WsQ/XnyBHpM/YMSycRQrH4lGqyH8hTzELR5B3OIRRBTO55fuP6KKcSn1WF/ckUD+P9V5Tce086xSqTCFBpF0+TbOZBuOJCs6c9q1/V9Hkf3/ew55Lpzb0qVL+eGHH1i5ciWbN2/m+PHjXtu1a9c4duwYrVu3TredWq2mb9++5MmTB1mW0Wg0GAwGH3tiYmKGy6MNMuFK8Vxcbqs93ZPqnV0ncSX9aVkRWaFQh7pU/XYQ1zfv90PPnqrnQPOInjbI7LUByHYJ2e7E+I9QdGFBGPLlJrBkAdSpS43kfTWGa+t2oThdGSrD0zCbjFSrFJVl+/szQUEBWFIsANisNgICTD72ixcus+6nJaz7aQlfL1hOaFhuOnRuzayp6buLn4WsOt5X1+zgSI8ZHPtwDmX//V6GyqAPNOFM1ZGsjnSRmO1OEgC1RnfixIrtGEICiHi5KIfnbWRjt+nUGtkRVCr/6h+Y1r5dVke69n1710mkR9q3PlcgoRWKcubzDezqOo2XR3fyS9sQaMJh8eg6rXb0Zl9dRVao2K4unRcN4sTPnmvo7sWb9Fg3hh7rxrDn658zrPkQU5AZW6q2w2bH+Kc2tmPddqb3msKcj2bw3oR/YTAb2bjwBya+PY4VU77lnTHd/NLVB5pwWh45z+bHn+e6ozqRsHw71jvJBObLjSk0iICI3ISVKIBGnz3LCP1/57kYULJhwwY6duxIoUKFAOjTpw/btm0D4MaNGwBERER488+cOZNFixYBIEkSAwYMoH379rz44otMnjyZfv368eDBAxYsWIDD8exPe2WGtyd3VDEeHEv03vC0AUZcyc8WiV38dhtX1u2i1g+jubnlCC6L/an5SwzvQK6oSJISEr03GM2f9FwpNp+bj9qow2Wxc3LE10Qt6I/lzBXu7z+DO/WpNl+zapyIW/jMdc5O4kb25eXochw/dhJzgBkAc4CZ5GSLN09wcBCtYt+gVkwjNGoNy79fwLeLV1Gg0At8u3YexYq/SMnSkbR74x2slqefp6w+3hfmbUK2S9gu3UJxuVHpNCiS+6llqD4klogKxbh1PNHr0HQBRpx/bmMqFXXGd8Ztlzj8xUa0Rj0pV+9w/4/rAKRcv4cpLAjb7aS/OMppvDSsPaFRRbmfcMFbR22AEekv2rfzfgrWK3dIOe/Rtl2/iyEsCMczar82uD0FKhTj2vFEr0PTBxhxpKTX3b98G0e+20WPNaO5dPAMUa1qMaV2H1QaNe8tH86Z+KO4HNIz1/nNuM4Ue7k4icfPYzR7HJrRbMSW7PtwunHhD0gOJ7cu38QluXHaHfz8zSYUWebc0bOE5Mn1zJoAtYbEEvGy5zzrHz3Pf66zSsUr4zrjskscnLcRgO1jl9D0iz7cPXuFawfP4LL5H7FmiOe0e9FfnovI7fbt2+TLlxb2FyhQwPv/sDDPoqK3bt3ypn3wwQfs37+f/fv3U758eVwuFxqNhjlz5nDx4kXq1avHBx98QJMmTbwDUp6F38cuZWfLcdw7fJ7w6p5ui/Ba5bh74OldQCqNmmrLBqPSapAdEorLjex++k0O4PTYb9nbcgwPDp8jNFUvrFY5HjzS7eNKsqIJMHq6x/KEIFudICuExESyt/lozkxcjuuR7hpz4bw4bt5/5jpnJxNGTyW22bscPXScajUqAlCjdhUO7T/qzeNwOLBZbEhOCYvFiiIrrFnxPU3rtye22bts37qTQR+O+kvHBll7vHW5Aqj6w2hQq9CHB4OKv3RsAL99vIy1bcdz88h58lcrDUDBGmW5cci3jVUfEoszycaOMUs85bI7kawOggrmQWvUE5A3BHsG36keG7eU7a3Gc/fwefJU92jnrVWWuwef3s3otjlxWR2YC+ZBY9JjzJsLZwa0N09cyvzYcVw+cp6iVT3HvViNclx8pM5qjZouXw1GrdXgdkrIbjeWu8lINgduyYXTYkeRlQy/Y10yYTFjYodx7uhZylTzvOMrV6M8Zw6lDUAKCAlkzOqJqNRqgsNCUKnghaL56f/5YADyRxbg/s17GdL99eNlrGo3nutHzlOgqudYF6pRlmt/6k6uFReLM9lG/Ngl3rR8FYqxos04dv57FVImumIziiLLfv89jzwXzi1v3rxcuXLF+/thtAZQsGBBSpUqxdq1a5+6D1mWefDgAbNmzWLPnj2sXr0avV5P2bJln7rd47j6/R6CSuSn1vej0AYaubXtKAFFIigzvP1j8ytumSvrd1Hru5HUXDeCs3N+RLY/+9Pl9e92E1gyP1V+GIM20MjtbUcxF4mgxPAOAJyZsIyKK4YS8/VATn+81FNfq4Nqm8dT4cu+nJ3kGTSjDw/26U76/8KP638ismQx1mz8isBAM/G//EbhFwsSN7IvDoeTBV8sYdWGxaze+BXfLFrxTI7saWTF8ZbuW7j09VaqbhhL1IJ+nBy2OENlOPvDXkKL56fV2hHoAo1c3H6MkCIRVB8Siyk8mJffeY18MZG0WDGUFiuGog8ysX34Yv45+wNarh7GvhnrUdz+3VQuf7+HoOL5qfedZ3DIjW3HCCgSwUvDHt++AQ4PXUzVz3tRZ+1wTkxb55d2woY95Cmen26rR2EIMHI2/iihhSN4bXB7ZLfMse930W3VSLquGMGvX/yIyyHx28JNdFs5im6rR7F3yRa/37vt/nEnBSILMGbNREyBJo7EHyaicD7ejOuM5UEKW5b+xLi1E+n/+SAWjZ7PxZMX+CPhHGPXTuSdsd1YPNq/LvAzP3rOc7s1I9AFGLkQf4yQwhHUGhKLOTyYqHde4x/RkbRePpTWyz3n2WVz0uGHMTSZ25tdU/wbyOIXOWxAiUpRsu/jhoefAoSEhDBt2jQWLFhAvnz5GDRoED///LP3U4CjR4/yzjvv0KVLF9q1a0eePHm4evUqS5YsYdGiRUyaNIkmTZrQsGFDOnToQJcuXTh58iQ9e/Zk5MiR1K1bN532+nwd/v4KA4ZsfPla//jH2aIbWbJ5tugCfK4t89eZ/guc1Wdfj38+V/bdbA4Zskf7rJJ9D3VVlcC/zvRfou/Fb7JsX5ZxHf3eNmBY1pUjq3gu3rm1aNGCmzdv0qlTJ9xuN506deLnn9NeHpcvX541a9Ywd+5c2rRpw4MHDzCbzVSsWJGvvvqKmBjP6Lpp06YxatQoZsyYQd68eendu/djHZtAIBAIcjbZGrllJyJy+/sQkdvfi4jc/l5yTOQ25k2/tw0YseSvM/3NPBeRm0AgEAiymed0YIi/COcmEAgEgud2YIi/COcmEAgEgud2phF/Ec5NIBAIBDkucnsuvnMTCAQCgSArEZGbQCAQCJ7bmUb8RURuAoFAIMjyGUpOnjxJu3btqFChAk2bNuXo0aOPzfeQpKQk6tatm25VGH8Rzk0gEAgEWercnE4nPXv2pFGjRuzbt48ePXrw7rvvkpLy5DlJR44c6TP1YmYRzk0gEAgEWbqe2969e5EkiS5duqDT6WjcuDGRkZFs2LDhsdJr164lJSWFEiVKZFl1/mffudVtdDNbdG3nsm6dtYySXTOFnD21Llt0AaRV07NFt+aFy9miC+BKvJtt2q9Hv5gtuupX/Z8XMbO4Fs/NNu0sJROjJZOSknxWYDl79izFihXzyVO0aFFOnz6dbttLly4xc+ZMli1bRteuXf0uw58RkZtAIBAIMsXixb6rYlitVoxG34VZTSYTNpvvih5ut5sBAwYwaNAg8uTJk6Vl+p+N3AQCgUCQhpKJyK1z584+v81mc7qFom02G2az2Sdt9uzZvPjii7z66qt+az8JEbkJBAKBIFMDSv68KHSxYsX4448/fNLOnz9PZGSkT9qPP/7I5s2bqVixIhUrVuT06dOMHj2aUaNGZbo6InITCAQCQZZOnFylShUURWHRokW8+eab/PTTT5w6dYqGDRv65Nu0aZPP72bNmtG5c2datmyZ6TKIyE0gEAgEWfopgF6vZ968eWzevJnKlSszd+5cZs2aRWhoKHPnzqVx48b/9eqIyE0gEAgEWT63ZIkSJVi6dGm69B49etCjR4/HbrN+/fos0xeRm0AgEAhyHCJyEwgEAgGKkrNWBRDOTSAQCAQ5bskb4dwEAoFAIJzb38WNGzcIDQ1Fp9Nld1EEAoEgx5OZj7ifR7LFuXXu3JkiRYowevTodLbY2Fhq1qzJ/Pnz2b59u9e5ud1uvvnmG9atW8eFCxdQFIXIyEg6derEG2+84d3+66+/ZtGiRdy/f5+oqChGjhxJwYIFM1ZAjQZTtyGoc4XivnoB++JpXpP25SoY3ugEsoztq+nIl849Ns1vNBpChg9DExaG60IiSZ986mvOl4/gwQO516cfAIY6tQns1AnFYiF57lykEyf9ltZqtUz/fAJ5I/Jw5tQ5hvQf62Nv8M+69BnQA5fbzcTRU9m9cz8AOp2WdZuXMKD3CH5POOW3/pOYPOMLYiqUo37t6lm6X8ktM3TjUW5bHBQNC2Bo/bKoVCoAZu08zc7E25j1GiLDgxhcrwyrj15i9bFL6DVqhjUoS2R4kP/iag2Gdn1QB+VCvnkZx7rPfe0aLaZ/TcCxehbytUQ0pWLQv9IGFBnHui+QryX6r+3V0GD+YJinnV++gG1+WlvTRlXF2PItT5teMBX3hUy06YeoNegbd0MVGIJ85yrST195TbqaLVC/+BI47ci3LyNt+Rbty3XRlKsBKhXSjnXIiQl+S0suN0NmfM2t+0kULZCP4e+18Z7rbfsTmLtyMxqNmj5vNqVS2UhmLtvAzsMnMBsNRBb6B3HvtPK7zoaO/VEH50a+cQnHytm+do0W04f/xrFsBvJVz0fPqtx5McT2xj5nmN/1FWTTaMnY2Fg2bNiQbnqWs2fPkpCQQM2aNbFarT62vn37snbtWuLi4ti5cyc7d+6kV69eTJ48mbVr1wKwYcMGpk6dyoQJE9izZw+vvPIKb7/9djqdv0IXUwv5aiKWCX1BcqIpE+21GZq9hWXSR1jnjMXY8u0npvmLsU4dXImJ3O3VG8XpRB8T47Xpo6MIGTUCdVDqbABqNUFdu3L3wz7cGzqMwExOOtqoaQNOnzxHmyZdcDic1KhTxcfe+6NudGzdnXc79GLA0F7e9H5x76PWZH1TklwuBoycyJb437J83wBbzt6gWFggC9pVQa/RsOfiHa/tzO0UZresyJdtqjC4XhkAvjmYyOLYqgyqV5p5ezJ3s9eWq4p88yK2L4ajuCQ0xcr72PUNYkGddkz19dtimzcS+7dT0L/aPlPaD9FVro378h+kjP4QJCfacmnt3NiqMynj+mGZPhpj23ezRE9TIgb5zhUcSyeCS0JduIzXpgovgGPlFBzLJyNt+RZ0ejTla+NY8jGOlVPQ18rcR73/2XOEYgXzsWhMbww6LXuOpU3g+8Xqn5g7rAczBnVl5rIfAThz8RpzhvZg/qgP/HdsgLZ8deTrF7HNjEORnGiKv+xj1/+zg8951kSWx/jWAFTmQL81/SaL13PLbrLFuTVo0ACDwcCWLVt80letWkWDBg3o3r07AHXq1OHQoUNs376d3bt3M3/+fCpXrozJZMJsNlO7dm0mTZqEVusJQH/66Sfatm1L5cqV0Wq1dOjQAZ1Ox65duzJUPk3R0rhOHAbAdfwg2hLlvDbL2F7gtKPOFY5iszwxzV90ZUrjPHQIAOf+A+jLv+S1KW6Zex8N9P5Wh4Tgvn4dxWJBSUlBZTKBRuO3doWYl9i1Yx8AO7bvpnLVGB/7iYTTBAUFYjabsFg8Dx+16lbDarFy/Jj/EeOTkCQXLZu8xhuNGmT5vgESrt2nYsFQAKoUCuPQlXte28X7Fkb/nEDXlXs4fv0BAMXCArFLbqySmwB95jo91AWL4z53HAD32aNoXizttWmKv4zitHmf5AFss+NAcqAKDkWxW9Ptzx80kaVxHfe0cynhANpSaQ42Zfj74LCjDg1HsWauTT9E/Y+iyBc97US+8DuaAsXTbLkj0P/zbQztBqLOVwQkCceqTwHPjVN5zLIqGSHhzAUqlfXoVXmpBAdPnvfaShR+gRSbHZvDicloAODitVuMmrOMd0fNJOHsRb911YVL4D57DAD36SNoiqY5dE2JCigOO/LltLIoihvb56P81ssUcib+nkOyxbnpdDpatWrls+Kq0+lk/fr1tG/fntWrVwOwfft2oqKi2Lx5M/Xq1SMsLCzdvmrUqEHTpk0BkGUZk8nkY9doNCQmJmaofCqTGcXumb1acdpRGR7ZpyKjq92IgH4f4zr025PT/EQVYEZJjVoVux2VOU1bOnIE5ZHF/uT791HnCUcVEoI6PBzti0VQZeIdZVBQAJYUz43MZrUREOB7LC9euMy6n5aw7qclfL1gOaFhuenQuTWzps73W/NpmE1GqlWK+q/sGyDF6fI6KZNOg1VyA54h0a+XeoEJr7/MmFdfYtwWjxPKZdLR+usdfPT9IVq9lMGu7j+hMpjBkTpDutMO+tQZ1AOC0VVqiLRtre8Gioy2Yn1Mbw/D/fu+TGl7y2AKgIeO0mEHo28719d7nYBBk5AO7MwaPb0JxWn37F5ygC5t1njXid04f/gc58b56F/tDChgSwGVGn2jrrj2bsyUdorNgdnkcVwmowGr3em1FcgbRsch0+g4ZBrtXq3hOf+1YpjYpxNjenZg7LwVfuuqjI+eZwc8vJcEBKOr9hrSllU++eVzx8GeNQ8TGUWRFb//nkey7SPutm3bsnv3bu/Kq1u3biVXrlxUqVIlXd4bN24QERHh/e10Or0TbUZHR1OjRg0AXnvtNVasWMGxY8eQJIkVK1Zw/vx57HZ7hsqm2KyoDJ4LT2UwpXtSluI3ktSvPYamb3pvCI9L8wfFYvVEYIDKZEK2POUpXVFInjmL3OPGEtilM9Lx4ygZrCtA3Mi+LFs/n+RkC+YAz6zd5gAzyclpF1lwcBCtYt+gVkwj6lZqQt9BPXn9jYYUKPQC366dR51XajBp+ijMAf7X/e8mUK/F6vSsr2eV3AQ+Eo21jyqMUavhhRAzWrWK07eSOX/Xwg/v1GFZxxqMT3V4/qI4rJDaxjAYPb8BbckYVLnzYOo6Ek2JChha/svr+Fz7t2CZ0A1dvdZpzjAzZbBZ0m62RlO6XgfnLxtI+qAtxhYdM9WmvXpOGyqdx8GodEYUZ9ryJ64D/wGXhJJ0B8XtBrUGNFr0zXoiXzqJ+/SBTGkHmgzY7J7XEza7g8BUR5dksfHd9n1smDmM72cMYc6KTTgkiQ6NamHU68mfNxStRoPk8m8dRsVuTTtXBqP3XqItUxFVaF5M/xqLplQ0hnYfZMk5zRSiWzJryJ8/P9WrV/dOt7Jy5Urat3/8u4Tw8HBu3brl/a3X69m/fz/79+9nzpw53ndqjRs3plu3bvTr14+6dety+vRpqlevnm7G6r/CnXgKbSlP37i2TBTucyc8BrUac/+Jnq4/lxNkz5N+ujS3O0N6jyKdPIm+QgVPPWOikY7//tT8ujJluNv7Q1K+nO+XYwOYMHoqsc3e5eih41SrURGAGrWrcGj/UW8eh8OBzWJDckpYLFYUWWHNiu9pWr89sc3eZfvWnQz6cBRWi+1JMs8dZfOFsP+yZ2HPvRfv8NI/QgBIcki8vXw3blnhrtWBooBZp8GoVaNVqwg26pDcmeuLkS+fRVO0LACaYuWRL54BwHXwF2yzBmGbNxL36cM41swBlxPjO8M9N3y35GljWTDJrfvcKbRlPG1NVzYa95m0dh4QN9nTpiWnx9lkok0/RL7+B+pCpTwShUsjX019b2kMwPhmHKhUYA4CFSC70Td+DzkxAdeBnzOtXTayEPuOe/T2HDvNS8WLAGDQaTEZ9ei0GsxGAyq1intJFjoPn4FblrnzIBlFAZ3Wv25o+dIZNJGeVwua4uWRL3gGXLn2bcU2tT+22UNxnzyIY/lMTwSfnYhuyawjNjaWdevWcf36dQ4ePEjz5o9fKbphw4Zs3bqV+/fvP3V/N2/e5JVXXuHnn39m586dxMXFcebMGcqVK/fU7f6MtG876hcKEzB0OiqjGfnWNYxt3gNZRtq7jYC4aQTETcWxaSXYbenTJOdfizwB+y/b0BYpQujsmahMZtzXrhLYo/sT8yt2O2FfzCXX2NGkfLnAb12AH9f/RGTJYqzZ+BWBgWbif/mNwi8WJG5kXxwOJwu+WMKqDYtZvfErvlm04v+VI3scDYrn4/zdFDov241VcpE/xMy0+FOEGPW0fKkgnZftpv/3hxhQtxQFcpmJKRBK52W76b56Lz1rFP9rgafgOrYLdd6CmHqMR2UwIt+9gf6fnR6fWZZxHdmJqcc4TN3GIv263vMglUmkPdvQFChM4OjPwGRGvnkVY4funna+6xcCR31G4MjpOH5Ykak2/RD3qf2ow17A0GEIKr0R5f4tdHXagN2C68h2DG8OxdDsA6StS1FFFEZT9GU0JStjaDcQQ6u+mdJuWLUC5y9f561h07HYHBSICGPqN99h0Ot4s1FtOg//jM7DZ9CmYXX+EZ6bVg2q0WnodPp9spBBb7fwW9d1eCfqiIKYek1CZTAj37mOvkmXTNVF8GyolGycc0WWZerXr09MTAwGg4Hx48cDHidVq1Yttm7dSv78+QHo06cPFy5cIC4ujujoaBRFYefOnUyZMgVJkti0aRPr169n1qxZLFmyhMDAQGbNmsWePXtYsWKFd9jvQx68/d8ZpPBX2M75172RFVQ5fjdbdM+eWpctugDSqunZoitfuJwtugCuxOw5zwD66BezRVf9auts0QVwLZ6bbdqBn36XZfu616au39vmXrkty8qRVWTrR9xqtZo2bdowffp0Vq1Ke7GaJ08e6tWrx+uvv8706dOpW7cuU6dOZeXKlUyZMoXz55wWGI8AACAASURBVM/jcrkoXLgwTZo0oWPHjgC88cYbnD59mmbNmiFJEtWqVWPOnDn/x955h1dR7H38s2dPT0LooLRQQugS+kXAAoiA8lKkVxEQEaRI79JEpKOIIGAFBEWKgHpDvyDBQGhKhxDpnZCctufsvn9sPCGgQE4C4ebOx+c8mPnNzndndnd+O2Vn7nFsAoFAILiLJ7R7MVAyteWWmYiW2+NDtNweL6Ll9njJKi23682eC/jYnD9szbDzyCie2OW3BAKBQPAYyWItN+HcBAKBQEA6v5N/4hCblQoEAoEgyyFabgKBQCAQ3ZICgUAgyHpktW5J4dwEAoFAIFpuAoFAIMh6ZLWWm5hQIhAIBIIsh2i5CQQCgSDLtdz+Z52bZMycRqs5V+YtCPOpscyDIz0CMmuVEADTa30zRTepb/p2RU8Pcqgl07R9py9kiq5szLw8P6n7maUV4dwEAoFAkPXQstYavMK5CQQCgUC03AQCgUCQ9dDUrNVyE7MlBQKBQJDlEC03gUAgEIhuSYFAIBBkPTQxoUQgEAgEWQ3RchMIBAJBliOrTSgRzk0gEAgEaFnjW3Q/YrakQCAQCLIcouUmEAgEAtEtmVYiIiKwWq0YDHojUZIkIiMjGTJkCCVLlmTlypV88cUXrF69+oFpud1uFixYwIYNGzh//jwGg4EyZcrQo0cPateuDYDP52POnDmsXLkSp9NJrVq1GDVqFDlz5nz4k5ZlbN2GIoXmRD0fj+vrlLURjRWqY3mlPZqq4vpmNuqfp7A07YKxbBU0txP13GlcS+emrZDu0g7qPwpDjlz4/ozDMW+a32SqVgtb83ZgMODasArP9ihCxkzVjZKEMbw0N7u9hnY74aHlJKNMhbm9seTLQdKxs/w+6LNU9lzPVSB8WCvwqfwx4nMS9p0iX+NqFO/fDG+Ck6Pjv+FW7EnCh7Yi9wvP4Etyc/tIPIeHf/7Q56D4VEZsOMDVJDfFcgUxom5ZJEl/0D7ecYwdcVexm2VK5A5h6Atl+P7An3x/8E/MsoGR9cpSInfIQ2ullSmz51O5Yjnq1qmZsQnLMvZeIzBkz4nv3Bmci2b4TcbIGlibdQLVh3PxTHxnTgJgyJ0PW4/BJE16N3Bdg4z1jSFI2XKiXojHvWR2yimVr4alcXtQVVxL5qCePYWhYDEsrd9CMplRdm9G2bQqfdqvD9afqwvxuJfOSdEuVw1Lo3a69rKPUC/EY+szUTdKEnJYBInDO0DS7TTLKl4fw2Yu5sqNWxQv+BSjerb131+bdx9g3vJ1yLJM/45NqVqu5N+GZQgGGWvHgUjZcqBe+hP38o9T22Uj9n5TcS2bhXrudMZopoGs5tweS7fksmXLiI2NJTY2lujoaCIiIujevTs+n++h01AUhc6dO7N7924mT55MdHQ0W7ZsoW3btvTt25ddu3YBsGjRIlatWsX8+fPZsWMHBQsWpFevXmk6X2Ol2vjOn8Ex5V00xYNcOtJvs7zagaSpg3F+OhFL0y4AGAqE4Zg5DMfUQelzbID5X8/hiz/N7RF9QPFgrFDZb7O16ULC6P4kDHsba9PWoKrcHtWP26P64dkWhXPFl2lybAD5XqlG4tGz7P6/sfjcCrnqlEtlDx/aipiWE4l9fTolR7QFg0T4sNbsbjaOvV2mEj6sNQDBpQsT0+Z9djcflybHBrDxxCWK5wpmUevqmGWZ6Phrftvxq4nMbV6Fz1pWZ+gL+sLPX++N44s2NRjyQmkWRJ9Mk9bDoni9DBozmY3bdj6S9E1V6+A7F0fi+H76dS5byW+zNutE4sQBJM0eh7VlVwCMZSKx9xmNITh9jtxYqRbq+TM4pw0Erwe51B33duMOOKYPxrlgIpYmnfWwFt1xLZqC44N+SBZb+rQja6FeOINz+iBdO6LiHdrtccwcgnPhJCyvdgKfF+fMIThnDsH722Y8G5YG5NgAonbFUrzQU3wx8V3MZiPRB476bfNXrOfTMX2YM+wt5nyz5h/DMgLjMzVRL57BOWcoKB7kks+kspsbtgdD5o0UaVrgvyeRx16SJpOJZs2acfHiRW7duuUPV1WV559/nqioKH/Y0aNHiYyMJCkpieXLl3Pt2jXmz59P+fLlMZvNhISE0KhRIyZMmIDH4wHgl19+4Y033qBUqVKYzWb69+/P0aNHOX78+EOfo1y0FL4j+wHwHY7FGJ5S4SdN6gseF4YcucDpAMCQtwDWzu9iH/ghhrD0veUZw0vjPRQLgLJ/D6YyFfy22+8NBI8bNAAJ1OS5u2Yzlvqv4Fr1bZr1slcK5/qO3wG4tu0gOaqXSjmXEBs+hwvvbSfuyzcxhtgw58qG888reG878SY4MAZZkWQDQUXzU27Gm1RbOZpsFYul6RwOXbhJlUJ6y7p64VzEnrvht8XfTOK9fx+i24pofr+o3y/FcwXjUnw4FB9B5kfT+aAoXpq/0oAmDes9kvTlEqXx/rFP1zq0F2Op8n5b4pje4HZhyJkbzZEEgKb6SPpgcPp1i0bgO6rf297Dscglyvptjg/6gceNlD03misJTBYwGjE3bIOt/wf4Th9Jn3ZYBL5jB3TtI/uQS6Q8V44p/XXt0Nxoyc8VACYzpmdfxhP1fcC6B4/F+VtfNSqUYs/hE35bybCCJDpcON1u7DbLP4ZlBHKRCHzHDwLgPbYPuVhK2csRkeB2op47lWF6aUVTpYB/TyKP3bndunWLr776ivDw8FRdhQaDgSZNmrB27Vp/2Nq1a6lfvz5BQUH88ssvvPrqq1it1nvSbNSoEXXq1AF0J2mzpbxhSpKEJEnExcU99DlKNjuaS3/ANI8L7nxj1VRMtV7G/s5ElH36W70SvQnngkk4F0/F1iF9W6xI9iA0p1OXcjvBmqKt3boJgL1bHzwb1/vDzVWexfOfTeBV0qxnDLHhTXQB4HO4kYOsd9jsfhuA6lJQXR6sT+XElCsES/4cBEcUxGAxcX7lf9jfczYH+35C2Q+7p+kcEj1ev5OymWQcit6i1zSNRqWe5v1GzzDupfJM2Kg74ew2E6999R8Gro2lRflCac7zw2C3WflX1cgHRwwQyWb3vxzhdqW6zmgq5ucbETR4MsqeHQD4jhzwO7p0YQ3S7ysAjyt1a0xTMT37Mvbe4/Hu/xUpKAQ5LAJP1Epcn07A0rIHSOmoyGx2NFeyttuFZLnjWdZUTDUbYO89Du+BX/3BxvLVUfZsC+je/oskp5Mgm65ls1pwOt1+W8F8uWk/ZArth0yh9ct1/jEsQ7Da7ih7tz//UlA2TP9qgCfqu4zTCgBNkwL+PYk8lgkl7dq1Q5ZlAMxmMxUqVGDOnDn3xGvatCnNmjUjMTGRoKAg1q1bx8SJer/7pUuXyJcvnz9uXFwcr732GqCPs5UoUYIVK1bQoEEDFi1aRKVKlShYsCCffPIJLpcLl8t1j94/oTkdSMmVjWSx+h3dXyj/+Qll9xaChs3Ee/A3PBtXgeJBu3YJfD6QjeDzpq2Q/tJ2JKVoW22pKzRJwt5Df8N1rVnuDzbXeoGkBTPTpFNyVDuyR5Yg4VAcxmSHJgdZ8d52+uN4E51+G4DBasKb5OLI6K+IXPQuScfPcTPmOD6HmzMLfkJ1KTj/vILm9SGZZDTl4bqdg81GHB69vByKj+A7WmNtI4tgNco8HWrHaJA4duU2p64n8WPX57ju8NB/zV6WtM/g8bDHgOZ0pDg0qy11awXwbFmP59dNhIydg7J/N7icf5NKALiSUpyKxXbvvb3jJ5TfNmMfPBPH1HfRrl9Gu3xOP+eb15CCQ9Fu3wxM2+m4Q/tvnqudP6PEbME+aAbe32PA7cRYuQ7ub9PX1R9ks+Fw6Q7N4XQTZNfPISHJwZotu9jwyTh8qkbXUTMoVyLsnrB/PVMaq8WcrnMAwOVMyb85Jf9y2aoYcubF9vYEDHkLYs1fGMdHw8Hz8HWW4F4eS8ttyZIlxMTEEBMTw86dO5k3bx5Fixa9J16xYsWIiIggKiqKmJgYVFWlRo0aAOTOnZsrV67444aFhfnTHDVqlL9bsmvXrrz00kt07dqV+vXrI8syxYsXJ1u2bA99vr64o/7+cLlUJL5Th3WDwYC93/sgy+D1gM+HZLMTNHQGSAakkOwgEbBjA/CeOIqxnD4WYapQGd+xP/w2W6c30RyJOBanHog25Hsa7cb1NOkcG7+E3c3HcWvfSXLW1MeyctUux609Kd233gQHcpBV747ME4rq8ICqEVq5BLubvsfxyd/idbgxZQ+ixo/vgUHCnDsbSDy0YwMomz+UmLP6+e+Ov0b5p0IBSHArvP7tLnyqxnWHG00Du0nGajRgNEhks5pQfP+dyyr4Th3BWFq/x0xlI/EdT77OBgNBQ6fo95jiQfOp+gtTRunGHfPf28ZSFVO6Gg0GbO9MBIOst5JUH/i8aG4XUq58YLIgheZES0rbmG4q7TPHkEtW+HvtPndo+3y6PmDI/RRawo1/SvKhKFuiCDGHjgEQffAIFUrqdY/FZMJmsWAyGrFbLUiSRJDNck+YqmbMPeaLP45cQu9+NpZ8Bt8ZfezPu3sjjukDcH40HN+Rvbi+nZMpjk1TA/89iTxx37k1bdqUDRs28OOPP9KkSRP/LMt69eqxbt06vxP7Jy5evEjbtm3ZsmULW7dupVOnTsTHx1O2bNn7Hncn3j3bkJ8ujH3IDL31dOUClhbdQFVRfttC0OAZ2AdNw/3Ld2g3r+HZtp6gYTOxvTUa17JP0pV/z87NyIXCCHn/YySbHd+l89g69UQKzYG18WsYI8oSMn4mIeNnItmDkEKzoyUlBqx3cc0ugiMKUP3HcRiDrVzdcgB7WD5KjmoHwPH3l1Fl+QgqfzWYY5OWAqA63Pzr54lU/Kw/Jz5YjnIziT+/2kSN9eOJXDSAIyO/SNM51AvPz6nriXRetguH4qVAqJ2Z244SajXTvHwhOi/bxbtrYxn0fCkKZrdTuWBOOi/bxZvf76bXs+EB5z0zUaK3IhcII3jMHLDaUS9fwNq2h36P/bqJ4NGzCR41C/f6b0G5/z2fFrx7tmN4qjD2QdORLDbUqxewNH9D143Zin3QNOzvTsXz7+9A8eD+di627sOxD/wQz/qlKeO8gWjv3Y4hf2HsA6chWeyoVy9iadY1RfvdqdgHfKiPrykevZXoDPze/ouXalbi5NmLdBz2IQ6nm4L5cjP9y5VYzCbav/ICnUdMo9PwqbRqUBu7zfq3YRmBd99/MOQvhL3vFCSrTc//q10yJO2MQNWkgH9PIpKmPdq5LhEREaxatYrSpUv/rf3uTwFu3bpF3bp1MZlMfP311xQvXhwAj8dDly5dMJvNDBw4kDJlyuDxeIiKimLatGkUK1aMhQsXMnfuXLZt28aCBQvQNI0JEybgdruZNWtWKt2E7i89ymz/I96r7gdHekTs3vlUpujWeS/fgyM9IkyvpW8MNFCS+nbLFF0AOSQDutACxZA5FZ357YGZogvgSeOQQEYSMnPtgyM9JEdLNQz42IgjGzLsPDKKJ+4j7tDQUGrWrMm5c+f8jg30sbrPP/+cL7/8kpEjR3L27FlUVSU8PJxu3brRsmVLALp168bZs2epV0+f5VavXj3GjBmTKXkRCASC/xae1FmPgfLIndvRo0fva2/evDnNmzdPFTZ79uy/jWs2m+nWrRvduv3zW7HZbGbSpElpP1GBQCAQZBmeuJabQCAQCB4/T+rH2IEinJtAIBAIRLekQCAQCLIeT+qsx0ARzk0gEAgET+xKI4EinJtAIBAIstyY2xP3EbdAIBAIBOlFODeBQCAQZPgKJUeOHKF169ZUrFiRV199lQMHDqQrXloRzk0gEAgEGborgMfjoVevXjRs2JDffvuNnj178sYbb5CYmBhQvEAQzk0gEAgEGbpZ6e7du1EUhS5dumAymWjcuDElSpRg/fr1AcULhP/dCSVq5oyemkvmyhRdgBMxmXO5a505mym6kHlrPAbN+ixTdAE8s4Zmmrapx4hM0XVNSP9GroFialw/07QzkvR8CpCQkJBq55UTJ06kWj4R9F1fjh07lirsYeMFgmi5CQQCgSBd3ZJffJF6JxCHw3HPxtI2mw2n0xlQvEAQzk0gEAgE6aJz586p/rbb7bjdqXdAcTqd2O32gOIFgnBuAoFAIEjXbMm7N4MuXrw4p0+fThV26tQpSpQoEVC8QBDOTSAQCARo6fjdTfXq1dE0jc8//xxFUVi3bh1Hjx6lfv36AcULBOHcBAKBQJCh37mZzWYWLFjAzz//TLVq1Zg3bx4ff/wxOXPmZN68eTRu3PiB8dLL/+5sSYFAIBD4yei1JUuWLMnSpUvvCe/Zsyc9e/Z8YLz0IpybQCAQCFAz+wQyGNEtKRAIBIIsh2i5CQQCgQANseWNQCAQCLIYmbRo0yNDODeBQCAQoIqWW9qIiIjAarViMOjDe5IkERkZyZAhQyhZsiQrV67kiy++YPXq1Q9My+12s2DBAjZs2MD58+cxGAyUKVOGHj16ULt2bX+8TZs2MW3aNM6fP0+hQoUYMWIE1atXf/iTlmVs3YchheZEPX8G11ez/CZjhepYXu2Apqm4vpqN+ufJ5GOMBI2YjXPxtJSwQDDIWNr2wxCSA/XyWdwr5911bkZsb0/GveIj1AtxyKUqY67XClQV9w+fol6IC1zaKFN/di+C8mXn+rFzbBm2KJW9aIPKVO71KpJB4uCXURxZsZ3cZQpTe1wnjBYTx1btZP/CnwMQlrG07ochJLue51WfprbLRmxvvY/7+49T8vxiS9BU3KvmB55nWcbeawSG7DnxnTuDc9EMv8kYWQNrs06g+nAunonvjH5NDbnzYesxmKRJ7wammQamzJ5P5YrlqFunZsYlapCxtHwHKTg76pWzeNYsSG2XZaw9JuL54RPUi2cw1W2NHF4RPC7US/F41i0OWFrxehk6aTZXr9+kWJGCjO7XHUnSK9R/b9vF/G9WEhxkZ0CPDpQvVYLZi5axI2YfdquV8KKFGd6na8B5tr0xVH+eL5zB9c1sv8lYvjqWxu3RNB+ub+agnj2FoWAxrG16IRnNKL9txrPxh4DzfCeKT2X4kk1cve2gWN4cjGxRC0mSULw+ei7YkBxL42D8FX4Z2Y7sQdb7ppfRZLVuyccyoWTZsmXExsYSGxtLdHQ0ERERdO/eHZ/P99BpKIpC586d2b17N5MnTyY6OpotW7bQtm1b+vbty65duwB9b6B3332XoUOHsnfvXjp37szbb7+Ny+V6aC1j5dr4zsfh+GAAmldBLh3pt1madCTpw0E4P5mApVmXlPCmncGQ/uI0lq+BeulPnPNGoike5BIVUtnN9duAlKJjrtca56ejcX0zFXODdunSLt6oKtePnWVli/H43AoFa5VNZa/WvzmrWk/i+2bjiHyzEZJB4tmR7fj3O5+woslYTAE+jMZyNVAvx+OcP0ov7+J35blem1Rla67bCueCMbiWTMP8UtuANAFMVevgOxdH4vh+oHgwlq3kt1mbdSJx4gCSZo/D2lKvVI1lIrH3GY0hOCRgzYdB8XoZNGYyG7ftzPC05bLVUS//iWvhGPAqGIqVT2U3vdg6VVkb8hXG9cVEXIveS5djA4jaHk2JsEJ8MXMcFrOJXXsPAuDzqcxevIxF08Yya9wgZi/Sp4UfPx3Pp++PYPH0sYE7NsBYqRa+C3E4pr6rP1Ol7nieX2lP0vRBOOdPwvJ/XQCwvtYD58IPSPqgL1gyzsFsPHia4vlysLhXE8wmmejj5wEwGWUWvvUKC996hYYVS9C9XuRjd2xZkcc+W9JkMtGsWTMuXrzIrVu3/OGqqvL8888TFRXlDzt69CiRkZEkJSWxfPlyrl27xvz58ylfvjxms5mQkBAaNWrEhAkT8Hg8ACxdupQWLVpQu3ZtJEmiRYsWfP755/6W48MgFy2F78h+AHx/7MVYMqUCSJr4DnhcGHLkBmeSHr9sZTS3E198OlpsyRgKlcR38pCufeIActHSKecV/gyax4V6/pQ/zPnxUFDcSKG50FyOdGnniyzOuV//AODP/xzi6WoRqexr2n+A1+VB0zRAQraYMZiNVOndhGbLh3Nx74mAdA2FwvGd/B34pzw7Uc+nLNHjnDtMz3O2nOnKs1yiNN4/9gGgHNqLsVTKdU4c0xvcLgw5c6M59OusqT6SPnj0q88ripfmrzSgScN6GZ62XDAc36nksj55EDmsVIqteAW9hXY+zh9myPUUlmZvYe06BkOB4ncnlyYOHD5O1Yr6C1ONSuXZe+gIADcSEiiQLw8hwXayBQfhcLrw+nzEn7vA6Gmf8PqAsRw6Eti9BcnP89Hk5/lILMbwcn5b0uR+4HFjyJ5Lf55NFjAasTRsi33AFHynjqQjx6k5GH+ZqiWeBqBGeAH2nr6Yyu5SvKzcfYTOz1X4u8MfOWo6fk8ij9253bp1i6+++orw8PBUX6EbDAaaNGnC2rVr/WFr166lfv36BAUF8csvv/Dqq6/es4I0QKNGjahTpw4Av//+O9mzZ6dbt25Ur16dtm31N3uz2fzQ5yjZ7P5KU3O7wGJLMWoqptoNsfebiBK7Eyk4FHOdRnjWLUtTOfyjttUG7uQVsT0uMCdrB2XDVP0llM0rUx+gqRir1sP2+kh8f+xOl7Y52IYnUW/hKg73PS0x57UEAGq/15HDy7diCQ0i3zPF2LdgAxt6zKL2mA4gpb1rQ7LY78pzsm5QNkxV66NsuatbSFMxVqmbnOff0qzn17XZwZnsHN0usKa+zubnGxE0eDLKnh0A+I4c8Du6R4ndZuVfVSMfHDEQLDbw6GWteVxIf5W1PQRj1Xoo21KXtffAdtzLZ+JeORdzk+7pkk5yOAmy6WVss1pxOPV7LWdoNi5dvc71mwlcunqdk2fO4vEoNK5bmykj+jFhcC/GzVxwv6Tvi2S1o7mS8/x3z/OzL2PvMwFl/69IQSHIYRF4or7HOW881lZvBnRP/x1JLg9BFhMANrMRp0dJZd/6xxkaPFMcs1HOEL20oiEF/HsSeSzOrV27dlSpUoUqVarQsGFDLl++zJw5c+6J17RpU7Zs2UJiYiKaprFu3TqaNm0KwKVLl8iXL58/blxcnD/NyMhIWrZsCejO85tvvuHtt99m+/btvPTSS/To0YOEhISHPl/N6UBKfgAkiw3NlbpCU7Zv4PbAdlheaY+x2vMYcufHPnAKxnJVsHUZkK6uDM3lTKnczTY0t175GktVRsqRB1v3scgRkVhe6+WP5/0tiqRJ3TG9+FrKsWmg5vA2NFs+Ak+i0+/QTEFWPLfv2nZCknhuUhdUj5d98zfgvplI4vlr3Dx9EdeNRBIv3sCWK+1ddprbkVJmFmtKniOS89xtDHLJiliav5WS55iNJL3fA9MLgeUZ9Ovsd2hWm/73HXi2rCehT2usTTukdnz/zbhT7i/JYkVLfqkwRlRCyp4H6+ujkcMrYm7aE8xWlF83gFdBu3kFfD6QA694g+w2HMnDAw6ni2C7XqYGg4FBb3Wm/9ipfPLlCp4pXRKb1UL7Zg2xWswUyJ8Xo1FGUbwB6WquBzzPO37i9tD2WBq1RXM5UK9fRr18Di0pAe3mNaTg0IDzfCdBVjMOt+7QHG6v39H9xS/7TtGoUvoXDA4U0XILgCVLlhATE0NMTAw7d+5k3rx5FC1a9J54xYoVIyIigqioKGJiYlBVlRo1agCQO3durly54o8bFhbmT3PUqFH+bkmz2UyTJk2IjIzEbDbz+uuvYzKZ2LNnz0Ofry/uKHLEMwDIZSLxnUzumjAYsA+YrD/gXg+oPpTtG0ga/zaODwfiPRSD8/PpeisgQNSzJ5CL690mconyqPH6pn3ePZtxzhmMc/5ofEdjcX83F7werG+MBoMMPgVUVf+lkZ2TlvFDq4lc3n+KAv/SuwQLPVuWS7Gpu4JqDm+DJ8HJf8Z9o5+Ty4PicBNSKA9Gq5mgvKG4bqR9e3j17AnkYnp3lVy8Amr8cT39vZtxfjwE54Ix+I7tw73yEz3PXUfdkWdfQHkG8J06grG0fp1NZSPxHde7ZDEYCBo6Rb/OigfNp+oVexbAd+4EctHksi5WHvXP5LKO3Ypr3jBci97Dd3wfnlXzkidWjddbLkHZ9H/TUQ7lIkrw2369SzQ69iAVSof7bQcPH2fx9LH0eb0NNpuFhNtJdOw7Cp9P5dqNW2iahskU2Pw3X9wx5JJ6V59cqmJKV6PBgL3vJP1e8ibfSz4vuF1IufKByaJ3fSc9/Ivx/ShbKA8xJy8AEH3iHBWK5PXbNE3j7PXb5MmW/q1eAkU4t0dM06ZN2bBhAz/++CNNmjTxj5XVq1ePdevW+Z3YP1GsWLF7WmlpmbgC4I3Zhvx0EezDZiJZbWhXLmB5rRuoKsruzQQNnYF9yHTcP68A5f7nk1a8B3ZiyFsQW69JSBYb6rVLmBt2/PvIqop3/3+wvTURW88JKNtW6043QE78uJuc4QVo8cNoTMFW4rceJDQsHzWHt8GWOxvPdG1A/solaLZ8BM2Wj8AcYmPrqC94eW5vmn8/kt9mr9YdQVrzfPBXDHkLYes5EcliRb1+CfPL98vzDmw9J2DrMR5le+B5VqK3IhcII3jMHLDaUS9fwNq2h36df91E8OjZBI+ahXv9txl+nTML36FdGPIUxNp9PJhtqNcvYXqp/d9HdiahxERh7TERa9uBeNanb0LJS8/V4NSZs3R4ZyRJDicFn8rH9PlfA2C1Wmjz9jAGjJtO7y6tCc0WzGuN69HhnRH0HzuVIW+/HrCud8825KcKYx88Q++ivHoBS/M39Ov82xaCBk/HPnAa7l++B8WDa9nH2LuPIGjQVNzrlwT88nQ39SsU49Tlm3T6aDUOt0KBnNmY8WM0ADeSXITYHn7o5FGQ1bolJU2fHfDIiIiIYNWqVZQuXfpv7Xd/CnDr1i3q1q2LyWTi66+/9m9B7vF46NKlC2azmYED6NJXRgAAIABJREFUB1KmTBk8Hg9RUVFMmzaNYsWKsXDhQrZs2UK/fv2YO3cu1atX5/PPP2fRokVERUVhs6V0LSW8kTlbwxtyP9qZdvfj8yWZ81bYpUP6d9UNFG/8jUzRDZr1WaboAnhmDc00bVOPEZmi65rw6Cf6/BOmxplTlwDYmgzMsLTW5Qt85nHjSxm/8HF6eeI+4g4NDaVmzZqcO3fO79hA7278/PPP+fLLLxk5ciRnz55FVVXCw8Pp1q2bf8zt+eefZ+LEiUyaNMmfxrx581I5NoFAIBCkRn0yG2AB88id29GjR+9rb968Oc2bN08VNnv27L+Nazab6datG926dbtvmo0bN/bvFyQQCASCByNWKBEIBAJBliOLLS0pnJtAIBAIntxZj4EinJtAIBAIUDPoY/UnhSfuUwCBQCAQCNKLaLkJBAKBQIy5CQQCgSDrIcbcBAKBQJDlEN+5CQQCgSDLIb5zEwgEAkGWQ4y5ZREcx5UHR3oEZCubK1N0AfJ707eZaaB4465nii6AHGrJFN3MXN/R3HdypmkrC8dniq4hE1fTlwqWzDRtwT/zP+vcBAKBQJCCGHMTCAQCQZZDzJYUCAQCQZZDjLkJBAKBIMuR1bolxfJbAoFAIMhyiJabQCAQCMSYm0AgEAiyHsK5CQQCgSDLoWWxMTfh3AQCgUAgWm4CgUAgyHpkNef2xM6WvHTpEoqSOUtkCQQCgeC/m0xpuXXu3JmwsDDee++9e2xt2rShVq1aLFy4kK1bt2IymQDw+Xx8/fXXrFq1ijNnzqBpGiVKlKBjx440adLEf/zgwYPZsGEDRmNK1tasWUOhQoUe/gRlmdBRI5Fz5cJ7Jo6EqdNTm/PnJ9vQwdzoNwAAy3N1CO7YES0pidvz5qEcPpKW4kiNQcbcsBtSUCjq9fMoUV/7TaaaTTGElQXFjXr1HMrmpcjla2MsXxsUD56fFqHdDnwdR8koU+3jXtjyZSfh2Dn2Dl50Txx7wdxUmdGDbS0nARBatggVJ3RCtpiI/2EnJxb8FLA+soy990gM2XPiO3sG58KUcjdG1sDavBOoKs5FM/CdORm4zl8YZKxvDEHKlhP1QjzuJbNTTqV8NSyN24Oq4loyB/XsKQwFi2Fp/RaSyYyyezPKplXp0ra0fAcpODvqlbN41ixIbZdlrD0m4vnhE9SLZzDVbY0cXhE8LtRL8XjWLQ5c+wFMmT2fyhXLUbdOzYxN2CBjfrUHUlB21GvnUX7+wm8y1W6OoWg5/d6+chYl6hv9kPxhGKs3xLP6k3TpWtr1xxCSA/Xyn7i/n5faLhux9Z6Me8VHqOfjAJBy5MHSqg+uT0cHrgsoXh/DP1rClZu3KVYwL6PeaIEk6YNbW2J+Z97KfyMbDPRr15iqZYonH+Olw6iPeO/NlpQKK5Au/bSQ1T7izpSWW5s2bVi/fj1utztV+IkTJzh06BC1atXC4Ui9yG///v354YcfGDZsGDt27GDHjh306dOHKVOm8MMPP/jj/fHHH3z88cfExsb6f2lybID1uefwxsVxvc87aB4P5sqV/TZzpUhCx47GEJJNDzAYCOnWjet9+3FjxEiCu3VLY2mkRg6vhHrtPO7lU8CrYChc2m+TchfAvXIm7hVTUTYvBdmIsXwd3EvfR9m5GmPVBunSLtC4KglHz7Gl6Xh8boW8tcumsud5tgw1Pu2DOXuwP6zC6Hbs7j2XTY3HYAyypkvfVK0OvrOnSXyvLygejOUq+W3WFp1JnDCApFnvYW31Rrp0/sJYqRbq+TM4pw0Erwe5VKTfZmncAcf0wTgXTMTSpLMe1qI7rkVTcHzQD8liS5e2XLY66uU/cS0co1/nYuVT2U0vtgZDyuNpyFcY1xcTcS1675E5NsXrZdCYyWzctvORpC9HVEa9eh73kvf1PBcp47dJeQriXj4N99IP/I5NLl0dc8OuYEjfO7ix/L9QL8Xj/GQEmqIgh1dIZTe/1DZVWcvFy2PtMBDJHnx3UmkmavdBihfMx+dje2ExmYg+dNxvm/9DFPOGdWf2oK589O0Gf/jHK35BVR9/J6EqBf57EskU51avXj0sFgsbN25MFf7dd99Rr1493nzzTQCee+45YmNj2bp1K7t27WLhwoVUq1YNm82G3W6nTp06fPDBB/5Wmsvl4tSpU5QuXfoezbRgKlMaT2wsAJ6YPZgrpFQ8mk/lxsDB/r8NoaH4Ll5ES0pCS0xEstlAlgPWNuQvivqn3vJT4w8jFwhPseXIi/mlzlhaDsSQLwx8XtxLJ4GmIQVnB7czYF2AXJVKcGXnHwBc3naI3NVLpbJrqsr2th/4/5ZtZgxmI6Xe+T+e+34E1/ccJz3IJUrj/X0fAMqhPRhLpVRCiaPeBrcLQ87caI6kdOn49YpG4Du6HwDv4VjkEinO3PFBP/C4kbLnRnMlgckCRiPmhm2w9f8A3+l0tM4BuWA4vlO/A+A7eRA5LKWs5eIV9BZacisCwJDrKSzN3sLadQyGAsXTpf1PKIqX5q80oEnDeo8kfcNTxVDPHAZAjfsduVDKavqGHHkxN+yKpe0QDPmLAqA5E3Gvnpt+3cLh+E4cAsB3fD9y0RSnKpd8Bs3jRD1/2h+maSrOBff2KgXCoRPxVC1bAoDq5cLZeyRFp2SRp0l0unG6Pdis+u4VOw8cxW4xUyrs6QzRTwtqOn5PIpni3EwmEy1atGDlypX+MI/Hw+rVq2nbti3ff/89AFu3biUyMpKff/6ZF154gVy57t0u5tlnn+XVV18F4PDhw8iyzKhRo6hRowbNmjVj8+bNaT4/KciOltxy1FwuJHvKW7qyfz9aYqL/b/XmTQx5ciOFhmLInRtj0TCk5K7UQJAsNjSPS9dWPHqlmoz3cDSe9Qvw/LwYc70OeqCmYazxCua67fHF/R6wLoAx2IY3UXeQXof7npbY1V+PoCSktKjN2YPJWbEYxz9dz6/dZvLMex1BCvw1TrIFgSs5fbcLrHe0jjQV8wuNCBryAcqeHQFrpMIahPbXC4HHlbo1pqmYnn0Ze+/xePf/ihQUghwWgSdqJa5PJ2Bp2SNdecViA4+urXlcSObksraHYKxaD2XbD6miew9sx718Ju6VczE36R647n2w26z8q2rkgyMGyH3v7T924Vk7D8+6zzA30FvKatzv4E3/uLtktae8+Hnc8FdZB2XDVP0llE0rU8VXT/2ech+mk0SnC3uy47JZzDhcHr+tYN6cdBg1mw6jZtO6/r+4npDI9xujeaPpixminVaEc8sgWrVqxa5du7h06RIAmzZtInv27FSvXv2euJcuXSJfvnz+vz0eD1WqVKFKlSpUqlSJZ599FoCkpCSqVKnC22+/zfbt2+nZsyf9+vXjyJG0vWVrSQ69BQZINhtq0n1udE3j9kcfk2PCeIK7dEb5/Xc0lytNeqmSczv9FZ1ksvgrAwBv7EbwKmgJ19BUHxj0FqJ31484F4/CXLd9QJrlR7blue9H4E10+h2aMciKcvv+LUHPzUQc566ReOoinuuJOC9ex5IrJKBzANCcSXqlD2C16X/fqbd5PQm9W2Ft1iG14wsUVxKSJbmis9jQ7qrQlB0/kTisA+aG7dBcDrTrl9Eun0NLSkC7eQ0pODRwbbfTX8lKFqvfyRojKiFlz4P19dHI4RUxN+0JZivKrxv0a3/zCvh86eodyCz0e1uv6CXzXff2nqg77m2v/97OEF2XA/zX2Yrm1q+zsXRlpBx5sb35HnJEJJbX3k5xfBlEsM2KM3n4xelyE2zT85+Q5GTNtj2snzWMtTOG8Ml3vxAVfYDzV27QY8Kn7Nh/lPfmf4fD5b5f8hmKlo7fk0imObcCBQpQs2ZNVq9eDcCKFSto27bt38bNnTs3V65c8f9tNpuJiYkhJiaGTz75xD92V6tWLRYvXkz58uUxmUw0aNCAGjVq3NP9+SCUI0cwV6yoa1WuhPL7H/eNbypThuvv9CXxs4XpcmwA6qU4DMmbHxoKl0K9cEo3WO1Y2wzVWwu2EP1fix3zKz11u08BnzcgzYMTlrK1xUSu7ztFnpp6l27e2mW5vvf+3Yw+pwevw429UB5kmxlr3ux4biTe95j7pnfyKMYyermbylbCd1zvwsJgIGjYFL1CVzxoPp9ewacTX9wx5JLPAGAsVTGlq9FgwPbORL2C9Sqg+sDnRXO7kHLlA5MFKTQnWlJC4NrnTiAX1btB5WLlUf/Uy9obuxXXvGG4Fr2H7/g+PKvmgSxj6z5ev+ZB2fR/MyD/jxv1QhyGwnr3q6FIGdTzyZOCrEFY2w/X82UPASS9zDNK988TyMXLASCXqIB65hgA3pjNOGcPwjlvFL6jsbi/+xg86Xt+76Zs8UL89oeez+jfT1A+vAgAFpMRm8WMyShjt1qQJAOv1K7M0kl9WTj6LZ59JoIxPV7zt/oEaSdTPwVo06YNq1at4uLFi+zdu5emTZv+bbz69euzadMmbt68ed/0Nm3alGpyCYCiKFgsabtBXJu3YAwLI+fcj5BsdnwXzhPc881/jK+5XOSaP4/s498j8bN7ZximBd+xPRhyPY2lzRAksxXt1hVMtVuAy4H34DYsbYdhafIWyuZl4LyNeuVPLG2GYmnWF8/279OlfXZtNCHhBXhhjT455NKWgwSF5aP8yL9/6QDYN+ILanzah+d+GMXhmavQfIF3UijRW5ALFiH4vTlgs6NePo+13Zugqii/biZ47ByCx8zC/eNyUDwPTvABePdsx/BUYeyDpiNZbKhXL2Bp/oauF7MV+6Bp2N+diuff34Hiwf3tXGzdh2Mf+CGe9UshHYP+vkO7MOQpiLX7eDDbUK9fwvTSP7S8nUkoMVFYe0zE2nYgnvWPbqbko8R39Df93u4wQr+3b17B9HxLcCXh3b8VS4eRWJr1Rtm4JEN1vQd2YshbCNvb7+vX+folzI07ZajGP1G/egVOnb1Mp9EfkeR0UzBvTmZ88yMWs4n2L9ei89i5dB7zMS3r1ch0R5bVJpRImqZlWqtSVVXq1q1L5cqVsVgsTJw4EYDLly9Tu3ZtNm3aRIEC+lTYfv36cebMGYYNG0alSpXQNI0dO3Ywbdo0FEXhp59+IioqiqFDh7Jo0SLKli3L+vXrGT16NOvWrePpp1MP0F6s8/zjzi4A2ZqGPzjSI2L9hxkzjpBW6j1/PlN0AeTQzKkwDHmyZYougLnv5EzTVhaOzxRd9er9X3wfJca2r2eatrVSkwdHekgmF+kQ8LFDz3z94EiPmUxdocRgMNCyZUtmzZrFd9995w/PkycPL7zwAo0aNWLWrFk8//zzzJgxgxUrVjBt2jROnTqF1+ulSJEivPLKK3TooF+UevXq0b9/fwYMGMDVq1cpVqwY8+bNu8exCQQCgSA1T+rYWaBk+vJbvXr1olevXqnCJEli3rx594S1atWKVq1a3Te99u3b0759YBMrBAKB4H8VNYu5t0x3bgKBQCDIfJ7UKf2B8sSuLSkQCAQCQaCIlptAIBAIslinpHBuAoFAICDrdUsK5yYQCASCJ/Z7tUARzk0gEAgEWW62pJhQIhAIBILHzvr166lfvz4VK1ake/fuXLt27YHH7N+/n7Jly3L27NkHxhXOTSAQCASPdeHkEydOMGLECN5//32io6MpUqQI/fv3v+8xSUlJDB48GK/34dbQFc5NIBAIBI91y5s1a9bw4osvUqVKFSwWC++++y579+4lLi7uH4+ZMGECL7300kNr/M+OudmKZM6WIdq1zFsDL9YS+D5z6aFRpaKZogvgO30hU3RNPUZkii5k3vqOAKY3RmWKrmfe6EzRBdBuXMw07YwkPWNuCQkJZMuWej1Vj8fDrVu37okrSRInTpygXLly/jCbzcZTTz3FsWPHCAsLu+eYn376ifj4eIYMGcL8+fMf6pz+Z52bQCAQCFJIz3SSL774gj59+qQKi42NpVOne3dfkGWZatWqYbOl3pPRarXidN67h+SlS5eYMmUKX375JQbDw3c2CucmEAgEgnR959a5c+d7wqpXr87Ro0f/Nv5bb72F6669L10uF0FBQanCNE1j8ODBvPPOOxQsWJCEhIffQ1GMuQkEAoEgXdzdJfkgSpQowenTp/1/O51OLly4QPHixVPFu3DhAnv37mXChAlUqVKFF154AYAmTZqwdu3a+2qIlptAIBAIHut3bq+88grt2rUjOjqayMhIpk2bRunSpSlaNPX4/NNPP83Bgwf9fyckJFC1alXWrFlDwYIF76shWm4CgUAgeKyfAkRERDBp0iTGjBlD9erVOXHiBLNmzfLbu3XrxujR6ZskJFpuAoFAIHjsa0s2aNCABg0a/K3ts88++9vwbNmy/eM43t0I5yYQCAQCtCy2/JZwbgKBQCDIcrsCiDE3gUAgEGQ5RMtNIBAIBFluVwDh3AQCgUCQxVxbJju3jh07UrduXbp06fLAuMePH2fevHlER0dz+/ZtsmXLRu3atenXrx958+YFQFEUpk6dypo1a/B6vdSsWZMJEyYQEhKSthOTZWxvDceQPRe+c2dwLZ7hNxkr1sDStCOoKs7PZ6LGn8RY+Vksr7QByYBn4xqU7T+nTe9ODDKWVu8gheRAvXwWz+q71lGTjVh7TsSz8hPUC3H/HBaItFGm1cy3CcmbncsnzrF6+MJU9ogXI3nxneaoqsqakYu48McZStWrxIt9W6D6fPw8eSmndx0OQFjG3LgHUnAo6rXzKL986TeZajXDULQ8eFyoV8+ibFyC8Znnkcs9C5KE8p9VqHGHAsywjPX1wUihOVEvxONeOsdvkstVw9KoHagqrmUfoV6Ix9Znom6UJOSwCBKHd4Ck2wFJK14vQyfN5ur1mxQrUpDR/bojSfpukf/etov536wkOMjOgB4dKF+qBLMXLWNHzD7sVivhRQszvE/XgPNsfrUHUlB2vax//sJvMtVujqFoOVDcqFfOokR9ox+SPwxj9YZ4Vn8SmGYamDJ7PpUrlqNunZoZl6hBxtK0F1JwdtSr5/CsX3SP3fr6e3h+nI96KR45vBKmOs1A9eHZ9C3qmQDu6WQUn4/hi9dz9VYSxZ7Kxci29ZAkCcXro+ec7/RIGhyMu8Avk97k60172PlHHDaLifCnczO0dd10ZDxtZLWW23/FmNuBAwdo3bo1YWFhLF++nH379rFs2TKMRiMdO3bE4/EAMH36dGJjY1m7di2bN2/G6XQyZcqUNOuZqtZBPRdH0oR+oHiQy1by2yzNOpL0/rs4PhqH9TW9grE260TS+wNJGv8OlkYtQQq8WOWy1VEv/4lrwWjwKhiKl099bnVb35P+34UFQtmG1bh8/CwLWo3D61Yo/my5VPYX+zbns7YTWPb2LOq92xKAF/o0Y3HH9/nqjanUH9gqIF25ZGXUa+dwL52s57lIGb9Nyl0Q94ppuL+dgrJxCZjMyBXq4P5mEu4V0zDXbh5wfo2RtVAvnME5fRB4PcgRFf02S+P2OGYOwblwEpZXO4HPi3PmEJwzh+D9bTOeDUsDdmwAUdujKRFWiC9mjsNiNrFrr/6hqs+nMnvxMhZNG8uscYOYvWgpAMdPx/Pp+yNYPH1s4I4NkCMqo149j3vJ+/eWdZ6CuJdPw730A79jk0tXx9ywKxge7Xuw4vUyaMxkNm7bmeFpy6Wqol45i+vL8Xqei5ZNZTc99xoYUrahNtVuimvJB7i+nY75+Zbp0t4Ye5ziT+Vi8bttMBtloo/G6xpGmYX9W7Owf2saVi1F94Y1yB5s48T5q8zt3YKF/Vs/VscGj3dXgMfBE+HcVFVlxowZ1KhRg5o1a/L1118TERHhX0ds3LhxdOzYkT59+vD0008jSRIFChRg7NixvPzyy9y6dQtFUfj2228ZO3YsuXPnJjg4mMmTJ9O1a9orArl4Kbx/7APA+/tejBEpDiZpbB9wuzDkyI3mTNTDpgwBjxs0DZBAC/xyy4XC8Z36HQDfyQPIYaVTbCUqgMeZqnX2d2GBUqhicU79+gcAJ/9ziLBqEans85qNRnG6yZY/J67b+gKnFw/HYw22YbZZ8DjcAekaniqGGn8EAPXMH8gFw1NsOfJhfvl1LK0HY8gfBoqC+7vp/NWJoqWnrMMi8B07AID3yD7kEinO3DGlP3jcSKG50ZyOlINMZkzPvown6vuAdQEOHD5O1Yp6JVujUnn2HtLzfyMhgQL58hASbCdbcBAOpwuvz0f8uQuMnvYJrw8Yy6EjJwLWNTxVzN8SUeN+Ry5UMsWWIy/mhl2xtB2CIb++UoTmTMS9em7Aeg+Lonhp/koDmjSsl+FpywWK4zuj39e+04eQC6Xc13KxcqC4UC+e8Yepl+KRLDYkswXN47onvbRwMO4CVUsWBqBGqSLsPZF6k02XR2HljoN0rlcFgPjLNxj79c+8MeNbDsU93t0GtHT89yTyRDi3ZcuWsXbtWpYvX86GDRvYtGmT33bhwgUOHjzIa6+9ds9xBoOB/v37kydPHs6cOYPb7ebkyZM0bNiQWrVqMXPmTH+XZVqQbEFoLr3y1txOJMsdq1drKqbnGhE06H28e/S3TC1B38bG2rE3nm0/pVkvFRY7uJO1PW4ks1UPt2fDWLU+ytZVKXH/Liw90sE23Em6tsfhwmy3prJrqkaV1s/T+fMhHP53DADX4y/Tc9U4eq4aR/RX/w5IVzLb/JWIprjBlKLrPbwLz4+f4tmwEPNLnQENnIkgGTA37IZ394aANAGw2f3XGbcLyXJHfjUVU80G2HuPw3vgV3+wsXx1lD3bwKsErgskOZwEJa+KbrNacTj1/OcMzcalq9e5fjOBS1evc/LMWTwehcZ1azNlRD8mDO7FuJkLAtaVLHeWtQdMFr/N+8cuPGvn4Vn3GeYG+kK4atzv6c7rw2C3WflX1chHk7jFBu6U+yvlmQrBGPkiyo41qaJrNy9je30sttfH4t0TlS7pJKeHIKu+1ZTNYsLpTl2WWw+eokHlCMwmI5qm0bBqaSZ3bcy4Ti8zYWlgz5NA54lwbuvWraNDhw4ULlyY0NBQBg0a5LddunQJgHz58vnDPvroI6pUqUKVKlV45pln+Prrr7l58yaqqrJu3TqWLFnC6tWrOX36NJMnT07z+WjOJL9Dkyw2NFdSKruydT0Jfdtg+b8OYLWBJGHt0hcUBc+GFYEUQQpuByQ/fJLZiubWWw3GiEpIOfJg7ToaObwi5mY9MVaoeU/YX8emhQZD2/LGspG4E51+h2YOsuJOvHf7iZhvt/BBjd680LsZoU/lJLJFbabV6cf0FwZQt38LjAHsGad5nEjJlaxksqJ5UnS9e6LAq6AlXEPz+cAgg2zE/H+9UP88gu/YnjTr+XE6UhyaxYrmcqQyKzt/JnF4R8wN2+oVJGCsXAfv7k13p5Rmguw2HMmrojucLoLtevoGg4FBb3Wm/9ipfPLlCp4pXRKb1UL7Zg2xWswUyJ8Xo1FGUR5uN+K70dxOJHNyWd/VMklV1qpXL+usgNuZ8kyZrGjJL4/GEhWRQnNj7TAcuXgFzI27IYXkxFihNo6PBuCYOxBTnRZgDHwfxCCbGUeyQ3O4PQRZzansv+w5SqNqKb0z7V6ohNVsokCuUIyyAcXrC1g7rYhuyUfA9evXyZ8/v//vwoUL+/8/V65cAFy5csUf1rt3b2JiYoiJiaFChQp4vV7MZjOqqtKvXz9y5MhBrly56NWrF7/88kuaz8d36ijG0s8AYCxbCd+J5AFlgwH74A9AlkHxgOoDnw9r6+5ojiRcS9I/4O47exK5mN5dJRcvjxp/HABv7BZcc4fiWjgW3/F9eH6Yh3fXT/eEEUA3ys+Tl7KwzQTO7j9FsRr6GEzxZ8sRH5vS/WWQDXT5cigGo4zPo6D6fCRdv43idONTvHiSXGiqhkFO+y2lXjyNoXApXadIadTzJ3WDNQhr+2EgSWAPAQlQfZgbd0eNO4R3T/rebH1njiGXrACAsVRFfKePJGfWoE8eMch6q8Xn0681YMj9FFrCjXTpApSLKMFv+/Xu5+jYg1QondIVe/DwcRZPH0uf19tgs1lIuJ1Ex76j8PlUrt24haZpmEyBjYGpF+LuKOsyd5X18JSyRvLn+b8d3/lTyEV0ByIXLYt6Tr+vvQe241o0GtdXE/GdPIBn3WdojttoHjf4vPqzpGnpGs8uWyQ/Mcf+BCD6SDwVij7tt2maxtmrN8kTGgxAgsNFl6lL8akq12870DR9bO5xIbolHwEFChTg3Llz/r/vdGSFChWiVKlS/PDDD/dNIywsDIPBkGq/H683sLdbZfdWDAWKEDR6NpLVhnr5AtY2PUBVUXZtJmjULIJGzsS9fjmSLQhzg+YYw8sQNHwaQcOngS3owSL/gO/QrxjyFMTaYwJYrKg3LmFq0CHg9NLCofXR5AkvQI/vx2IJsnJi2wFyFslHg6FtUX0qB9f+So/vxtBt+Wi2z1+H162wc/FP9Fgxlh7fj2X3NxsDGnfzHY3BkOtpLO2G663Vm1cwPdcSXEl492/F0n4Elv/rjbJpKVK+IsjFnkGOqIal9WAsLfoHnF/v3u0Y8hfGPnAaksWOevUilmZd9escsxX7u1OxD/hQH19TPEjBof5x1vTy0nM1OHXmLB3eGUmSw0nBp/Ixff7XAFitFtq8PYwB46bTu0trQrMF81rjenR4ZwT9x05lyNuvB6zrO/qbXtYdRqSU9fN3lHWHkVia9dYn72QRfId3Y8hTAGvn0WC2ot64jOnFNv8QWcH7289YO4/G2nkM3r0bQQlsLBmgfqWSnLp4jU4fLsHh9lAgdygzVm4F4EaikxBbSk9LaJCNFrUq0OnDpQyYv5rBLV8IWDcQslrLTdL+v737jmvqavw4/kkCGaC4cYB7L1zYUme1WveWoiDqo4/61NFqrbVqrataZ511tVbrKm7bqvxaq1Y7rHXvhQoOUBApKGTn/P5Ao7iNCaF43r54vcg9l3zPSa45ufeee66WjbQJAAAgAElEQVQQbut2710K4Ofnx4QJE1iyZAl+fn6MHDmSyMhI9u/fj4+PD8eOHaNXr1707NmTkJAQChQoQGxsLKtWrWLZsmVMmTKF1q1b89577xEfH8+CBQsQQjBw4EAqVqzI6NGjH8lODs/ckUj3eBTL65ZcgEmrHD+88jJGDXjxQ6XOYr0U55ZczYgXPxzuLJbVs9yW7dn70f9rmcG08OVmkH8ZyjcauC1b91Zfpz1XeHHHRx6viNnotHo4S5a4iLtp06bEx8fTr18/zGYzLVu2zFAeEBDAxo0bWbhwIcHBwSQnJ+Pl5UVgYCDLly+nVq1aAHz++edMnz6dtm3bYjAYePvtt/nwww/d0SRJkiTJjdzaua1YscL+e1hYGGFhYQBcvXqVZcuWZVi3WLFiTJo06anP5+3tzZgxYxgzZozT6ypJkpSdZc0zZ47LEntukiRJkntltxlKZOcmSZIkZdlRj47Kkp2bv7//c99tVZIkSXp5WXXUo6OyZOcmSZIkZa7sdlgyS1znJkmSJEnOJPfcJEmSJHnOTZIkScp+5Dk3SZIkKdtx42RVLiE7N0mSJCnbDSh5dTs3D8Wz13EBc3SiW3IBooSPW3KVb2fOxM+Po/LQPHslFzB89pFbcgGUPl5uy3bXHI/q/413Sy6AeckEt2XjxLkls9thSTlaUpIkScp2Xt09N0mSJMlOjpaUJEmSsh15zk2SJEnKduRoSUmSJCnbkQNKJEmSJCmLk3tukiRJkhxQIkmSJGU/ckCJJEmSlO3IASWSJElStiP33CRJkqRsR55zc6Lw8HDeeustevbs+cx1z58/z8KFC9m3bx+3b9/Gx8eH+vXrM3jwYHx9fQG4cuUKEyZM4NChQ/j4+NC9e/fneu5HqFTo+o5EmTsv1tgYDN/Oshd5VHsdTdtwsNnQL5+N7cqFxy5zmEqFV/9R6dnXYtB/M/N+do0gtB26g82KfuksrDHpOcr8BdH1/YjUSUMdzwVUHioGzf6A3L55uHb+Cl+NXJChPOTDUKo1rIkh1cCVszEsHfMVA2cNpoC/L1aLjeO/H2HTvPUvnGu2WBk5ZwUJ/6RQyr8Qo/sEo1Ckz/3564ETLFz3EyqVksFhbahduQzzIrbxx5HTeGk1lClWmBG9OjnUXrPFyohZS0lISqa0f2FG/6+rPXfX38dYuHYrKpWKIeHtqV2l3GOXOUypQtf7YxS58mKLi8Gwao69yKPq62hahSGEFcOqudiuXkTpXwptl/4oPNSY9+/CtGOTw7ma0CEoc+bBFn8F44aFGctVHugGTsa4bh622GgAFHkKoHlnEIZFLzlvpFKFpn1/FDlyY7t5DdO2bx4p1/5nHKYti7HduIyqbE08G3QAmxXTzjXYYk6/XP5TTJ2zmFrVq/BWgzouy0CpQt2mLwrv3NgSYzH/9K29yLN+R5Qlq4DZiC3hKuZfVrmuHq+If8WlAMeOHSMkJIQSJUqwdu1ajhw5QkREBB4eHoSHh2MymbBarfTv3x8fHx9+/fVXVq9ezaZNm1i7du0L53nWqo8tNprUz4eA2YSqUk17maZdd1KnfEjaggloO/7nicsc5Vm7AdZr0dyZMBjMJjwq38/WdujOnYkfkDpnPNrgXgB4VKqB16BPUebI+VK5AK+3eIOr5y4zNngkJqOJqnUDMpQXLV+cSeHjGN/lE5aO+QqAAv6+jOk8kvFdPnGoYwP4Zd9RShctxLLx76Hx9GDf8XP2ssUbfmbhJ/9jzvD/Mi9iKwDnL8exYNT/WDJ2oMMdG8Avfx2mdNHCfDtxKGq1B/uOnb2fu24bi8YMYu6Id5m76ocnLnOUR816WOOiSZs+FGE2oapQw16maR1G6hfD0C+ehKZdTwC0nfuiXzKF1Cnvg0breG7VN7DduIx+wSiE2YyqbMb3WP12V1De/1hQla6KttuHKLxyOJxpf64KtbElXMWwfAJYzChLVs5Q7tmwMyjvT2juWb89htVTMKz5AvWbwS+d/zhmi4VhYyazY8+fLnn+B6nK18J2Mxbj6s/T21+8kr1MUcAf49oZGL+b4raOzSaEwz9ZUZbo3Gw2GzNnziQoKIg6deqwcuVKypcvT0pKCgDjx48nPDycQYMGUaRIERQKBX5+fowdO5bmzZuTnJxMdHQ058+fZ8yYMeTIkYNChQrRr18/1qxZ88L1UZWqiOX0EQAsJw/hUa6KvSx1wiAwGVDmzo/Qpz5xmaNUZSpiOZWebT5xCI8KVe1ld8YMBKMBZd78iLT0HGGzkjrFOTPQl6lejpN7jwNw/PdjVHitUobywiWL8L+pA/k04jNKB5RB5aEif5ECjPj2U0Z8+ykFixdyKPfE+RhqVy4LwOtVy3HozEV7WbniRbijN6A3mtBp02f4vxyXwNgFEfQeO48TUZcdygQ4fi7avvcVFFCBg6ej7ueW8OdOmgG90YiXTvPEZY5SlayA9exRAKxnDuNR9oFtbPJgMBlR5s4H+lTw1ICHB5oWXfH6YCrWi2cczlUWK4s16kR67vmjqEref49V5aohTHpssZfsy4Swof9qnMN5D1L5lcYacyo9+9IJVEXL3y8rVQXMBmzXY+zLbDcuo9DoUKg1CJPBKXV4mNlsoWPrZrRt0cQlz/8gZeFS9r1PW/RJVEXv7/kr8/iibtELTdfhKAuVdHldHke8xE9WlCU6t4iICH788UfWrl1LZGQkO3futJfFxcVx/PhxOnfu/MjfKZVKhgwZQoECBbDZbKhUKjQaTYby6OjoF66PQueFMOgBECYDCo3ufqGw4dmgBd4fTMJy+M8nL3OQQucF+rT0B0YDaDNmq99sifdHkzEf/AMA65lj9o7uZelyeqFPTW+3UW9A663LUP775t3MHjSDBR/Ooc/n76Lx0hK5dAuT//MZa2esptd4x26/cUd/v7PQaTWkGUz2Mn/ffHQbOYtuI2cR8nZdhBC0rF+LyYPDGd8/lAlfvfie+T2pej3eOq09V6833s8tmJ+w4VMJGz6VkOYNnrjMUQrtA9uY0QAPb2N1m+M16DPMR/ei8M6JqkR5TL9sQL9wAtp3+oHCsVs2KbReYEzPxWQE9d29QG8fPF9/G/POjRnWt108CYY0h7IeodGlb9OAMBtR3Mv2yolHjcaY/8i4Nyz+iUf3n7Ho/jMWy8FfnFOHh3jptLxRu8azV3QChUZn76SF2ZT+peUuy6m/MP24ENPWr1E365Ep9XmYDeHwT1aUJTq3rVu30q1bN4oVK0auXLkYNmyYvezGjRsAFCxY0L5s3rx5BAYGEhgYSLVq1Vi5ciWlSpWiZMmSTJ06lbS0NOLi4vjmm28wGo2P5D2L0KehuHvoR6HRIR76z23eE0nKB13RtAmzdz6PW+YIoU+7//daXfrjB5h+3UbKoBC07bu9VM6Dwkb04NOIz9DfTkPrlf6cWi8t+tsZsyOXbsFsNJFwNR6L2YrJYGT7yv9D2GxcOBZFrgK5HcrPodOgN6S/T3qDkRx3O7qUVD0/7N7Ptnmf8OOckSxY+38YzWZCW9RHq1bj55sXD5UKs8XiUK63Tkfa3dw0vRFvL+3d3DR++PUvIheMZ8uX45gfsZWEW8mPLDMYTU97+qcShjT7l6b0bSzjFxTzH//H7Y/D0LTsijCkYbsVjy3+GiI1BfFPIoocuRzOtR/W1GgRxvT32KNiLRR5fNH1G4eqfA00nQfc7/icxai3P6fCU4u428l6lKmOIld+tN1GoiodgLrVf1HkzItHQH3S5n1A2vwP8WzQCTw8nVufTCaMehTq9G374b1Ry8FfwGJGpCQibBZQqjK9frJzc4Fbt25RqND9Q1rFihWz/54vXz4AEhIS7MsGDhzIgQMHOHDgAAEBAVgsFlQqFQsWLODy5cs0atSIgQMH0rp1a3x8XvwGndbos3hUqAakn9OyXrh7IlupxGvoZFCpwGICmxXg0WVW6wtn2rMvnsGjYnq2Z+UaWM+fsmd7fzw1PcdsQlhtL5XzoFWff8v4Lp9w4VgUld5IPzxWpW4A5w/fPwflnSsH4zdMRqFU4pMvFwoFFCnlx9BFHwPgV8aff+KTHMqvXKYY+0+mD47Zd/wcVcuWAEDj6YFOq8bTQ4WXVoNCqSApJZUeo+dgtdlITL6NEODp4di4qMplinPgxLm7uWcIKFfybq4nOo0GTw+P9FyFAm+d5pFlNpvjs/FZo8+hKpd+vktVofr9Q41KJV7vT0r/cLOY725PFjAaUOQrCJ4aFD55EakpDuXarkShKp3+HqvKBGCLSW+/5cAu9HOGoV84GuvZwxjXfwlOPhRojb2IqnjF9OySlbFdSz8MbDn2G4ZvPsWwYiLWC8cwbf0akXYbYTKmt91kACFAkSU+rhxmi4tGWawCAMrilbDF3h14pvVGGzYyfW/cKyegsH+2ZCYhhMM/WVGW2Fr8/Py4du2a/fGDHVnRokWpUKECmzY9fXSYzWYjOTmZL7/8kn379rFhwwbUajWVK1d+6t89jnn/bpRFiuM9ajYKrRe2hDi0wX3AZsP89694j5iF94iZGP9vHRj0jy4zO/6N3rxvNyq/EuQYMxe0Xtji49B27ZuevXcnOT6dQ47RszFuW/NSOY/z19Y/8C/jz/iNk9Hl0HF0zxEKFi9E2IgepCbfYcd3P/PZpskMXTScZeOWcPlMDJdOXGDCpsn0mtCXb8ctcSi3aVB1Ll69TvdPZpOqN+JfMB8zV/6ARu1JWIsG9Bg9lx6j5xDctA6F8+ehU5M3CB81mw+mL2X4fzo43N6369TkwtXrhI+YRpreiH/B/HyxfGN6butG9Bg1g+4jp/NOs/p46bSPXeYoy8E9qAoXw+ujmemHKG/GoenYO/193v8r3h99gdeHMzD+vAHMJgwRX+LVZxTew6Zj3LYaHOxYLcf+ROlbFN2Az1FodNhu3UDdqrvD7XgR1tN/oyzgh7bHp6DWYkuKx7NxlyesbMay/ye0PT5F22MMlkM7wPziR2GyEuvZ/SjzFUHTbRQKtRbxTwKebwaDIRXL0d1oun2CpsNAzDtWu7uq2YJCuLHbvXcpgJ+fHxMmTGDJkiX4+fkxcuRIIiMj2b9/Pz4+Phw7doxevXrRs2dPQkJCKFCgALGxsaxatYply5YxZcoUWrduTdOmTQkNDaVnz56cOXOG/v37M2bMGN58881HspP/4/oTyI8jTO6be7vf7y++F+sM3/7g2Lk4Z1B4vNzAD0cZ50x1Sy6A0sfLbdmKXN5uyVX/b7xbcgHMSya4Ldtr+FKnPddrRRo6/Ld/x+52Wj2cJUtcxN20aVPi4+Pp168fZrOZli1bZigPCAhg48aNLFy4kODgYJKTk/Hy8iIwMJDly5dTq1YtAGbNmsXYsWOZM2cOvr6+vPfee4/t2CRJkqSM5EXcTrRixQr772FhYYSFhQFw9epVli1blmHdYsWKMWnSpKc+X+XKlVm3bp3T6ylJkpTdZdVzZ47KEntukiRJkntl1VGPjpKdmyRJkiT33DKDv78/Z8+effaKkiRJkvQYWbJzkyRJkjKXPCwpSZIkZTtytKQkSZKU7WTV2f0dlSVmKJEkSZLcS7zEP0ds27aNpk2bUr16dfr06UNiYuIT192wYQNNmjShVq1aBAcHc+DAgWc+v+zcJEmSpEwVFRXFqFGj+Pzzz9m3bx/FixdnyJAhj133zJkzTJ48mfnz53PgwAHatm3LgAEDnjm3q+zcJEmSpEy9WekPP/xA48aNCQwMRKPRMHToUA4dOvTYW5TFxMTYOzIhBEqlEq322fO6vrLn3AzRZrfk+vSu55ZcgKDfYp69kgtYvl3ollwAYXPPeQTPVk3dkgug8C/37JVcRCRdd0uuO+d39Ow92m3ZzvQyA0pSUlIeuQOLyWQiOTn5kXUVCgVRUVFUqXL/Br06nY7ChQtz7tw5SpQokWH9evXqUbZsWdq0aWO/Z+eSJUtQKp++b/bKdm6SJEnSfS8zoOTbb79l0KBBGZYdPnyY7t0fveOESqXitddeQ6fLeD9KrVaLXq9/ZH2j0UjJkiUZMWIEFStWZN26dQwYMIAffviBAgUKPLFO8rCkJEmS9FIDSnr0ePTu4a+//jpnz5595OfUqVPodDoMhoz3CzQYDHh7P3pXiXnz5lGgQAGqVauGWq0mLCwMPz8//u///u+p7ZGdmyRJkvRS59xe9KbQZcqU4dKlS/bHer2euLg4Spcu/ci6cXFxmEwZ713p4eGBxzNuUiw7N0mSJClTtW7dmh07drBv3z5MJhMzZsygYsWKlCxZ8pF1GzVqxIYNGzh69Cg2m43Nmzdz/vz5Z97OTJ5zkyRJkjJ1hpLy5cszadIkxowZw40bN6hWrRqzZ8+2l//3v/+lSJEijB8/nnfeeYfbt28zdOhQkpKSKFOmDIsXL6Zw4cJPzZCdmyRJkoQQT79uzNmaNWtGs2bNHlv29ddfZ3jcu3dvevfu/ULPLzs3SZIkSU6cLEmSJGU/8n5ukiRJUraT3fbc5GhJSZIkKduRe26SJEmSPCzpTOHh4bz11lv07NnzmeueP3+ehQsXsm/fPm7fvo2Pjw/169dn8ODB+Pr6EhsbS6tWrTL8jdmcPn/kiRMnXqxiKhW5PhmNMm8+LDHR3P5ihr1IU7ceXqGhKBRK0r7fjOGn9KvklQULkeuj4SQNffzM1s/LbLUxctPf3Lyjp1QBHz5pWROFQgHAmev/MPWnIxgtVlpUKUa318uy51wsi347jUqhYGTLmlQolNvhbKWHihZz+uPtm5vE89fYMeKbDOWl365F7f5tUCgVHF3+C6fW/0aZFrV5fVA7jLf1/DbpO24cvehAsApNt6EoffJgu3EF47r5GctVHujen4YxYg622PQLPxV5fNF0eQ/Dgk8cbe4jddCGf4jiXh3WfvlIHbwGT8cQMRvbtUuPfw4HmK02Rq7eyc3baZTyzcMnneqhUCgwW6z876vIu2sJjl9O4OdPQsnt/ewJY5+aZ7Eyct5qEv65TSl/X0b37mTfvn49cJKFG7ejUioZHNqK2pVK3/0bC91Gz2Ncv2AqlPB7ibZaGbl0GzeTUylVOB+fdG1yv61z199rKsej4/h5Uj9W7jzIn6ei0Wk8KVskPx+HvPVSbQdAqULdpi8K79zYEmMx//StvcizfkeUJauA2Ygt4SrmX1a9fN5zmDpnMbWqV+GtBnUyJe9J5P3c3ODYsWOEhIRQokQJ1q5dy5EjR4iIiMDDw4Pw8HBMJhNFihTh8OHD9p/ffvsNPz8/xowZ88J5mgYNsVy6RNL7g8BkQl2zlr3Mu2dPkj4Ywq1BA/AOCQGlEs8aNcg9ZgwKn5wv3dYdp69RuoAPS3s2Qu2hYt+leHvZzF+OMbH9a6zo1Ri9yQLAwj2n+Tq8IVM7BfHlry/YiT+kTIvaJJ67ytrOE7AazRSrVzlDedCQjqzvMok1HcdTq19LFEoFdYcFsy5kIj/2mUndj4IdyvUIqIPt+mX080YgzCZUZatlKFc3D4UHJklVlQlA230YCq8cDuU9tg7V6mC7HoN+7sdgNqEq91AdWoRlqIOz7Dh+idIF87C0f1vUnir2nY8FwNNDxZJ3W7Pk3da0qF6GPk1qvHTHBvDL38cp7V+QZWP7o/H0ZN+J8/ayxZt+YeGIPswZ1ot5ayLty79c9/Mzby/yPHYcPk/pwvlYOrRL+rZ99jJwt61DQlgyJIQWtSvQp0UQuXPoiIq9yfyBnVgyJMQ5HRugKl8L281YjKs/B4sZZfFK9jJFAX+Ma2dg/G5KpnRsZouFYWMms2PPny7Peh6ZfT83V8sSnZvNZmPmzJkEBQVRp04dVq5cSfny5UlJSQFg/PjxhIeHM2jQIIoUKYJCocDPz4+xY8fSvHnzx848PXnyZMqXL09w8It/4HpWrIjpyGEAjAcP4hkQYC9LGvYhGI0gAIUCbDaw2UgaNsyxxj/keGwitUukTwYaVNKXQ5dvAqA3WzBbbSz5/Qx9lu+mql9eAFb0aoxO7UH8bT05NJ4vlV24Rmmu/HkKgMu/n8DvtfIZyjd2m4LFYEIIgUKhQJc3JylXb2K6rceYkoanlxaF6sU3KWXxclijjgNgPXcUVan7HziqctURRgO2q/f3CIWwol801oEWPpmqeHms59PrYDl3BFWp+x27qnwNMOqxXXNgr/QZjl+Op3aZIgAElfXj0KWMs+obzBY2/n2GHg0DHvfnL+xE1GVqVy4DwOtVynLozP290HLFi3BHb0RvNKHTagD489hZvDRqKpQo8tLZx6PjqF2uGABBFYpzKOpqhnKDyczGP47To0kgAJfjkxi78id6z1zDiWjn3G1AWbgUtpjTANiiT6Iqev8OCso8vqhb9ELTdTjKQo/OlOFsZrOFjq2b0bZFE5dnPQ8hhMM/WVGW6NwiIiL48ccfWbt2LZGRkezcudNeFhcXx/Hjx+ncufMjf6dUKhkyZMgjM0OfPHmSrVu38sknjh2yUnp7I9LSZ6cWBj2KB2avFv/8A0DOQYPQb9sGgPnoUUTqHYeyHpZqtOCtTj9arPP0QG9O30NL0Zs4ce0W4UFlmR78BtN/PopNCFRKBRsPX2LAd7/zZrmX+wBS59BhSk2fzNScZsTTK+Oegj4x/cvGm2PDObFmN2mJt8lRKA+6vDnxLpiHfOX8UalfvINVaL3AeHc2cJMRNHdfb28fPN9ohnnH+gzr2y6cBEPqC+c8lVaHeKAOCk162xV362D6Zf1T/thxqQYT3ne/lOjUHuhNGW/FtPtUDM2qlUbtoXJK3h29Aa+7HZdOoybNcH/OPn/fvHQbPYduo+cQ0vQNbqXcYcOOffRu39gp2al6E97au23VeKI3PtTW4xdpVqs8ak8PhBC0qF2Ryb1aMb57cz77brtT6qDQ6BCm9G1cmE3gqbGXWU79henHhZi2fo262aMTATubl07LG7VruDznedkQDv9kRVmic9u6dSvdunWjWLFi5MqVi2EP7AXduHEDgIIFC9qXzZs3j8DAQAIDA6lWrRorV67M8HyLFi0iJCQEX19fh+pjS021d2hKnQ6R+sAHqUJBzsEfIMxm0tatdej5n8Zb40Ha3Q4tzWTB+25n4aNTUyiXF8Xz5SSPlwZfHx1JqUYAOtYoyc/vt+Lr38+Qanzx+9TVH9mFzmtGYbqjR3330JentxbTnYduP6FQ0HhiT6wmC4e+igQh2D1hFW0WD+aNIR2IO3Qei974wvnCkAbqux2pRpv+GPCoFIgiry+6dyegqlATTcjA++s5m0Fv79BQ36+DqnJtlHl90Q34DFWFmmhDBjm1Dt5aNWl337M0o8Xe0d3z85GLtKxZxml5OXRa9Mb090hvMJJDl/7hnpKq54c9B9k2ewQ/zhzOgvU/88u+Y8QmJNH3s0X8cfQs4xavJ83w4u/vPd66B9tqwlurzlD+88GztHytov1xaKOaaNWe+OXLhYdKidlidTj7HmHUo1Cnt1mh1tg7OgDLwV/AYkakJCJsFlA65wuF5B5ZonO7desWhQoVsj8uVqyY/fd8+fIBkJCQYF82cOBADhw4wIEDBwgICMBisdjLkpKS2LlzJ126dHG4PpazZ1FXrw6AumYtzKdP2cty9O2HSL3DnflfPunPX0rlwnk5EJ3e1n3R8QT4px9+1Hl6oPP04FpSKnqzhZu3DeTyUvO/VXswW214eihRKRWoHDgv9NukCNaHTOT60Yv4B6V/uBSrW5m4Q1EZ1qs/ogum23r2TLh/PqJQ9dKsDf6MP6atx5zm2Aef7cp5VGWqAqAqG4At5iwAlv070c8cin7+KKxnDmFcMw9Mhqc9lcOsl+/XwaNcNaz36vD3DtK++AD9vJFYzxzCsGauU+tQuWgBDlyIA2Bf1DUCit//QiaE4Oqt2xTw8XJeXumi7D91IT3vZBRVyxYHQOPpgU6jxtNDhZdWg0KhpHX9Wnw36X2WfPoudauVZ0zfzva9PoeyixfiwLkr6dlnLhNQ8v6RBiEEV2/+Q4Fc6edRU9IM9Jz+HVabjVu30xAi/dzcy7LFRaMsVgEAZfFK2GLTXwu03mjDRqafavDKCSjA9vKd6b+JPCzpAn5+fly7ds3++MGOrGjRolSoUIFNmzY913Pt3r2bcuXKPXI31xdh+HUXHsVLkGfulyi8vLDGxpKj3/9Q5smDV6fOeFauTJ6Zs8gzcxaKx9x/6GU0reTPxZu36b50J2lGC365vZn5yzEAPm5RnY82/kXvb3fz3/oV8VAqaV65KP9Ztote3/5K96ByaD0d/wA4v/Vv8pb1I2Tjp3h6a4nZc5xcxQtSf2QXvPL7UKNXMwrXLEPnNaPovGYU6pw6LHoToVvG03rhe+yd4dihO8uRP1AWLIpu0BQUGi9siddRt+7pcDscq8PvKAsVxev9qSi0Omw3r6Np4/o6NA0oxcX4f+g+73vSjGb88vowc8s+AJJSDeTUqZ/xDC+Y93oAF6/G0/3TeaTqjfj75mXmqi1o1J6ENa9Hj7Hz6THmS4KbBL1UR/bY7JrluHg9ke7TVpNmNOGXPxczN+4GIOmOnpy6+3vEubx1dKoXQPdp3/HB4u/5KLiRU+pgPbsfZb4iaLqNQqHWIv5JwPPNYDCkYjm6G023T9B0GIh5x2qn5P2bvMwtb7IihXBjt3vvUgA/Pz8mTJjAkiVL8PPzY+TIkURGRrJ//358fHw4duwYvXr1omfPnoSEhFCgQAFiY2NZtWoVy5YtY8qUKbRu3RqAcePGoVKpnnm+7UajhpnRxEf49K7nllyAhSNj3JLbp3OKW3IBhM09m7dHY/dsXwAK/3LPXslFRJJzBn68cO6BvW7JBfDsPdp92flLOe258uRw/PB30p2oZ6+UybLERdxNmzYlPj6efv36YTabadmyZYbygIAANm7cyMKFCwkODiY5ORkvLy8CAwNZvnw5tWrdH6p/7do1AgMDM7sJkiRJ/2pZdWCIo9zaua1Ysfn8WYAAABPXSURBVML+e1hYGGFhYQBcvXqVZcuWZVi3WLFiTJo06ZnPuXjxYqfWUZIkSfr3yRJ7bpIkSZJ7ZdWBIY6SnZskSZKUZQeGOCpLdm7+/v6cPXvW3dWQJEl6ZWTVabQclSU7N0mSJClzyT03SZIkKdvJbufcssRF3JIkSZLkTHLPTZIkSZLn3CRJkqTsJ7sdlpSdmyRJkiQ7N0mSJCn7yV5dGyCkF5KcnCzmzJkjkpOTX5nsV7HN7syWbc5cr2KbXwVuvSuAJEmSJLmCvBRAkiRJynZk5yZJkiRlO7JzkyRJkrId2blJkiRJ2Y68FOAp1q1bx8GDB6lUqRJdunRBrVbby4YOHcqMGTNcli2EQKFQAHDx4kX27NmDj48PjRs3Jnfu3C7LdSeTycTevXuJjo7GaDTi4+ND5cqVqVq1aqbV4cKFC1y6dClDft68eV2aaTKZUCgUeHp6cufOHQ4ePAhAUFAQGo3GJZlXr17F39/f/vjs2bPs3LkTjUZDy5YtKVSokEtyJSmzyNGST/Dll1+yadMmmjRpwp49e/Dy8mLp0qXkzJkTgJo1a3Lo0CGXZB84cIABAwaQO3duhg8fzuDBg6lSpQomk4nr16+zbNkyypQp45Lse9atW8eaNWuIiYnBYDCQK1cuKleuTFhYGA0aNHB63pUrV+jVqxeenp6oVCouXbpEnTp1OHfuHAULFmTBggUu7WSSkpLo378/Z86cQalUYjQaKV26NDExMTRu3JiJEyei0+mcnvv3338zcOBAli1bhhCCvn374unpidVqRQjB4sWLqVSpktNzH9x+f/31VwYPHkxQUBBms5nDhw+zePFiAgMDnZ57z507d5g6dSq9e/fG19eXzz//nO3btwPQunVrPvzwQ5d17Jm9bd9TtWpVxo0bR8eOHV2WIT3AjZchZGmNGjUS0dHRQgghjEajGDhwoAgLCxNms1kIIUT16tVdlh0cHCy+++47sWDBAlG1alXx/fff28siIiJE9+7dXZYthBDLli0T7dq1E1u3bhWRkZHinXfeEStWrBARERGiUaNGYvPmzU7P7NOnj1i9erX98Zo1a8TEiROF1WoV06ZNE++9957TMx/0wQcfiBkzZgibzSZsNpuYNWuW+PLLL0VKSor46KOPxOjRo12S265dO7FhwwYhhBChoaFi6dKl9rKvv/5aBAcHuyT3we23Q4cO4qeffrI//uGHH0THjh1dknvP+++/L/r16ycSExPF6NGjRbdu3cSff/4p9uzZI0JDQ132ertj276ncuXK4u233xbvv/++uHnzpstypHSyc3uCwMBAYbPZ7I+NRqMICQkRH3/8sRDCtZ1bjRo1hBBC6PV6UbFiRWGxWOxlFotF1K5d22XZQgjRuHFjcf36dfvj2NhY0blzZyGEEKdOnRLNmjVzemZgYKCwWq32x2azWdStW1cIIURaWpp47bXXnJ75oNdee83+xUWI9Pf7zTffFEKkX2wbFBTkktwHt6OH62C1WkXNmjVdkntvGxNCiKCgoAzbmNVqden2LUR6W1NTU4UQQtSrV08kJibayxITE132frtj276nRo0a4vbt22LUqFGiRo0aYsqUKeLy5csuy3vVyQElT1C+fHm+++47+2O1Ws3cuXPZu3cvU6dOdWl2rly5uHLlClqtlkWLFmGz2exlR44ccfk5oJSUFHx8fOyPc+fOzZUrVwCoWLEi8fHxTs/MlStXhsO8Z86cwcvLC4DU1FQ8PFx7elir1XLx4kX742vXrtl/VyqVGd4DZ/Lz8+PPP/8EICAggFOnTtnL9u3bR5EiRVySa7FY+OOPP0hMTKR69eqcPXv/zvcnTpwgf/78Lsm9R6VSYTAYAMiZM2eG91epVLrskKQ7tu0H5ciRg88++4wVK1Zw7do1WrRoQadOnZg4cSJfffWVS7NfNaqxY8eOdXclsqJy5coxZswYDh8+TMuWLQHw9vamXr16TJs2jZSUFAYOHOiSbJPJxIQJEwgJCaF06dKoVCoAxo4dy7Rp0xg5ciRly5Z1STbAwYMH+euvv6hTpw4KhYLp06fj5eVFixYtWL58OYmJiQQHBzs1U6FQMHr0aJKSkjh8+DBTpkyhV69e5M2bl549e9K6dWvq1Knj1MwHJScnM2PGDDw8PIiKimLSpEm0bt2aEiVKMGDAAAIDA2ncuLHTcwsVKsTgwYNJTEykRIkSTJ48mZs3b7Jt2zZmz57N8OHDXfJeX7p0ic2bN/PFF19w9epVYmJiaNeuHZs3b2bYsGG8++67Lh3IEx8fzzfffEOVKlUoXbo08+fPp3z58ly6dIlRo0YRFBREw4YNnZ7rjm37nkWLFtGvXz8AfH19adGiBaGhoeTOnZu4uDjOnTtH69atXZL9KpIDSp7CYDAQFxdHyZIlMyxPSUnh+++/Jzw83GXZP/30E82aNcuw7Ouvv6ZWrVrUqFHDZbmQPpKuf//+REVFoVQqKVmyJAsWLCA5OZkhQ4Ywe/ZsKlas6PTcbdu2sX37dmw2G82aNaNly5YkJCSwd+9e2rZt6/S8B9lsNpYsWWLPf/vtt+nduzfXr1/nhx9+oHfv3hlGyzrTmTNniIiI4OTJkyQnJ6NWqylVqhSdOnVyyQf8g4xGI6dPnyY1NZW6deuya9curFYrTZo0cWmuxWJhxowZrF27FqPRiM1mw2azoVQqadq0KZMnT3bJAB53bdsANWrU4PDhwy55bulRsnOTHstms3Hp0iWEEJQqVQqlUh7BlpzPYrEQExPDP//8g1qtpkSJEvYRya7irm07Li6OwoULZ0qWJDu3LGvz5s14enrSqlUr6tWrh8lkAqBAgQKsX7/eJd9qH2SxWEhOTiZfvnysWrUKq9UKQP78+e2HaZ3N3W3++++/MZlM1KtXj5CQkAz58+fPd9l5P3fluvv1dsc25s5cd2e/auTX8ScYMGAAAwcOfOqPq/z4449Mnz7dPnBEr9czb9485s6di1KpZOXKlS7LBkhISKBNmzasWLECgGnTprF9+3a2b9/ORx99xJEjR5ye6e42//7777z77rvcvn0bgPPnz9O9e3fCw8OJiopi/fr12SrX3a+3O7Yxd+a6O/uV5L6Bmlnb0qVLRYUKFcTYsWPF3LlzH/vjKu+8847Ys2eP/fGDQ/937dolOnTo4LJsIYQYNWpUhuuMAgMD7b9PnTpVDB482OmZ7m5z9+7dxdatWx+b/+OPP4qQkJBslevu19sd25g7c92d/SqSndtTTJ482eUXDz9OjRo1hF6vtz9+8D+B2WzOcI2SKzRo0EDExsY+Nj82NtZ+/ZkzubvNgYGB4vbt24/NNxgMolatWtkq192vtzu2MXfmujv7VSQPSz7FoEGDuHXrFgkJCZmaq1Ao7PNKAvzxxx8Zylx9zVdKSkqGE989evSw/164cGHS0tKcnunuNlutVrRarf3xg4cD1Wp1hrplh1x3v97u2Mbcmevu7FeR7NyewsvLixUrVlCgQIFMzS1evDjHjx+3P35wCPqhQ4coVaqUS/Nz5MjB9evX7Y8fPL948+ZNcuXK5fRMd7e5SJEinDt3LkN97jl16lSGSYazQ667X293bGPuzHV39qtIdm5ZULt27Zg0aRJJSUkZlqekpPD555/TqVMnl+a/9tprbNiw4bFla9eudcnF1O5uc/PmzZk6dap9xOA9ZrOZGTNm0KZNm2yV6+7X2x3bmDtz3Z39KpKXAjzFX3/9xcmTJ2nYsCFFixZlyJAh7N27l5o1azJt2jSXTYNls9kYPHgw+/bto3Hjxvj6+pKQkMCuXbt44403+OKLL1ySe8/58+fp0qUL3bt3p3PnzhQsWJCEhAQ2bNjA8uXL2bBhA0WLFnVqprvbbDKZ6N69O0lJSbRp04aCBQsSHx/Ptm3byJMnD8uWLXPJoTp35br79XbHNubOXHdnv4pk5/YEK1asYObMmVSuXJmoqChq165Namoq4eHhbNiwAY1Gw/Tp011ah927d/Pzzz9z48YN8ufPT5MmTVw+c8Q9x44dY8KECRw/ftx+bqZChQqMHz/epdMyubPNFouFNWvWsH379gz5oaGheHp6ZrtceDW3MXflujv7lePe8SxZV5MmTcTRo0eFEEIcPHhQVKhQQdy4cUMIIcQ///zjslniH3TkyJHHLv/1119dnn1PbGysOHLkiLhy5Uqm5Lm7zWlpaZmSk1Vy3f16C5H525i7c92d/aqQe25P8PA8cNWqVePo0aP2x7Vq1bLfMdmZrFYrer0eIQQNGzZkz549GcpTUlJo1aqVS+eou3PnzjPXyZEjh9PyskKb76lRowbNmzenXbt2BAUFuTzPHblZ6fV+nm0NnLu9uTPX3dmvEteO9/0Xe3gI9sO34HDVd4LExESaN29u//CpXbv2I+u4ejLdwMDAZw5BP336tNPyskKb74mIiGDLli2MHDkSIQRt27alXbt2Lh89mJm5Wen1fta2JoRAoVA4dXtzZ667s18lcs/tCWrWrGn/RiuEoHHjxuzatcv+uGHDhhnuP+ZM8+bNo379+vTt25eNGzdmKFOr1S6/NOHevcw2btzIyZMnGTx4MP7+/ly/fp1Zs2ZRsWJFBgwY4NRMd7f5cQ4cOMCWLVvYvn07fn5+rF27NtvkZpXXe9WqVezcuZNhw4ZRrFgx4uPjmTVrFoULF6Zbt2729fz8/LJFrruzXyWyc3uCChUqZPh2de/b1IO/u+qbVZcuXTh58iRNmzYlNDSUwMBAl+Q8S7169fjpp5/w9va2L0tNTaVJkybs3bvXqVlZpc33pKWlsX37diIjIzl48CB16tRh9uzZ2SY3q7ze9erVIzIyMsOdANLS0mjRogW7d+/Odrnuzn6VyMOST7Bjxw63ZUdERBAVFcWGDRt47733yJMnD6GhobRr1y5Tj8NbLBaSkpIydG7Xr193yS1Cskqbd+zYwZYtW9i1axcVKlSgXbt2TJ06NcPdm7NDblZ5va1WK8nJyRk+6GNjY+036M1uue7OfpXIPbdnmDdvHu3bt3fZTBHPYjab2bFjB+vXr7ffFbxr165UqlTJ5dlffPEF27Zto1u3bhQsWJDY2FhWrlxJ165d6du3r8ty3dnmRo0a0bZtW9q3b//ITWqzYy649/WeOXMmW7duzbCNrVixgr59+xIaGprtct2d/SqRndszDBw4kN9++40qVarQvn17WrRo4bZRTDdu3GD69Ols2bIlU042CyFYvXo1kZGRJCQkULBgQTp27Ej79u1dnn2PO9rsqvkcs2Luw9zxekdERLB161Zu3bqFv78/77zzjsuvtXNXrruzXyWyc3sOd+7cITIyki1btnDs2DEaNWpE+/btadCgQabkJyQk8P3337N582bS0tIIDg7m3XffdVne8uXLH1n28Idv9+7dXZYPmd/m9u3bP7Nz2bRpU7bJfdirso25c9vOCv+vXiWyc3tBu3btYsKECcTFxbn0m63JZGLHjh1s2rSJvXv3UrduXUJCQnjzzTdd/g0/PDz8qeUKheKx/1Ffljvb/DwdSIcOHbJNLrya25i7ct2d/SqSndtzuHDhAlu2bGHr1q0YDAbatGlDhw4dKFOmjEvyxo4dS2RkJGq1mo4dOxISEkKRIkVckpVVZIU2CyFITk4md+7c2T43K7zekuRKcrTkM7Rv356YmBgaN27M6NGjqVu3rktGCz4oOjqacePG0aRJE5ffVyurcHebz58/T58+fbhx4wZly5Zl7ty5GW4/k91y3f16S5KryT23Z1i3bp1bB5FImeO///0v5cuXp0OHDixfvpybN28yf/78bJsrSdmd7Nye4Hmuc3vrrbcyoSZSZggMDGTfvn2oVCqSk5Np1aoVv//+e7bNlaTsTh6PeIKJEyc+tVyhUMjOLRsRQtgvos2VK9cjNw/NbrmSlN3Jzu0Jdu7c6e4qSJnIXQcw5IETSXIN2bk9xe3bt7lw4QLVq1e3L1uwYAFdunQhT548bqyZ5GxCCM6ePWvvbKxWa4bHkD7faHbJlaTsTp5ze4Jr164RGhpKUFAQU6ZMASApKYmwsDAMBgMrV66UQ6ezkXsTZT/pv4OrJsp2V64kZXeyc3uCDz/8EB8fHz799NMMy4UQDB8+HICpU6e6o2qSJEnSM8jO7Qked1uKe+Lj4+nYsaMc1SZJkpRFufZq5H8xg8Hw2I4NwNfXF71en8k1kiRJkp6X7NyeoGjRopw5c+axZadPn8bX1zeTayRJkiQ9L9m5PUGnTp0YPXo0iYmJGZYnJiYyZswY2rVr56aaSZIkSc8iLwV4grCwMI4fP85bb71FzZo1yZcvHzdv3uTIkSM0adLEpTfrlCRJkl6OHFDyBIsWLaJz587ExMSwZ88ebt26ha+vLw0bNqRq1arurp4kSZL0FLJze4IuXbpw8uRJmjZtSteuXaldu7a7qyRJkiQ9J9m5PUVUVBQbNmzg+++/J0+ePISGhtKuXTt5hwBJkqQsTnZuz8FsNrNjxw7Wr1/P4cOHadmyJV27dqVSpUrurpokSZL0GLJze0E3btxg+vTpbNmyRU6LJEmSlEXJ0ZLPKSEhge+//57NmzeTlpbGe++95+4qSZIkSU8g99yewmQysWPHDjZt2sTevXupW7cuISEhvPnmmygUCndXT5IkSXoC2bk9wdixY4mMjEStVtOxY0dCQkLkXQAkSZL+JeRhySeIjo5m3LhxNGnSBA8P+TJJkiT9m8g9N0mSJCnbkXNLSpIkSdmO7NwkSZKkbEd2bpIkSVK2Izs3SZIkKduRnZskSZKU7fw/cgU9LIVbe3wAAAAASUVORK5CYII=\n",
      "text/plain": [
       "<Figure size 468x396 with 2 Axes>"
      ]
     },
     "metadata": {},
     "output_type": "display_data"
    }
   ],
   "source": [
    "# Correlation matrix of selected features\n",
    "pearson = data[data.columns[sorted_idx][-TOP:]].corr('pearson')\n",
    "pearson.iloc[-1][:-1].sort_values()\n",
    "# Correlation matrix as heatmap (seaborn)\n",
    "fig, ax = plt.subplots(figsize=(6.5,5.5))\n",
    "sns.heatmap(pearson, annot=True, annot_kws=dict(size=9), vmin=-1, vmax=1, ax=ax)\n",
    "plt.tight_layout()\n",
    "plt.show()"
   ]
  },
  {
   "cell_type": "code",
   "execution_count": 53,
   "metadata": {},
   "outputs": [],
   "source": [
    "# Predict on new data\n",
    "y_gb = clf_gb.predict_proba(X_test)\n",
    "y_t['gbr'] = y_gb.argmax(axis=1)"
   ]
  },
  {
   "cell_type": "markdown",
   "metadata": {},
   "source": [
    "## Ensemble models using voting principle"
   ]
  },
  {
   "cell_type": "markdown",
   "metadata": {},
   "source": [
    "<p style=\"background-color:honeydew;padding:10px;border:2px solid mediumseagreen\"><b>Note:</b> Ensembling consists of pooling together the predictions of a set of different models, to produce better predictions. The key to making ensembling work is the diversity of the set of classifiers. Diversity is what makes ensembling work. For this reason, one should ensemble models that are as good as possible while being <b>as different as possible</b>. This typically means using very different network architectures or even different brands of machine-learning approaches. This is exactly what has been proposed here.</p>"
   ]
  },
  {
   "cell_type": "markdown",
   "metadata": {},
   "source": [
    "### Soft voting"
   ]
  },
  {
   "cell_type": "code",
   "execution_count": 54,
   "metadata": {},
   "outputs": [],
   "source": [
    "clf = VotingClassifier(estimators=[('logreg', lreg),     # LogisticRegression\n",
    "                                   ('svm', svc2),        # SVC\n",
    "                                   ('forest', forest)],  # RandomForest \n",
    "                       weights=[1, 1, 1],  # classifier relative weights\n",
    "                       voting='soft')\n",
    "clf = clf.fit(X_train, y_train)"
   ]
  },
  {
   "cell_type": "code",
   "execution_count": 55,
   "metadata": {},
   "outputs": [],
   "source": [
    "y_clf = clf.predict_proba(X_test)\n",
    "y_t['vote'] = y_clf.argmax(axis=1)"
   ]
  },
  {
   "cell_type": "code",
   "execution_count": 56,
   "metadata": {},
   "outputs": [
    {
     "name": "stdout",
     "output_type": "stream",
     "text": [
      "Average score using 3-fold CV: 0.992788 +/- 0.000981366\n"
     ]
    }
   ],
   "source": [
    "scores = cross_val_score(clf, X_train, y_train, cv=3)\n",
    "print('Average score using 3-fold CV: {:g} +/- {:g}'.format(np.mean(scores), np.std(scores)))"
   ]
  },
  {
   "cell_type": "markdown",
   "metadata": {},
   "source": [
    "#### Predictions using individual classifiers and ensembles"
   ]
  },
  {
   "cell_type": "code",
   "execution_count": 57,
   "metadata": {},
   "outputs": [
    {
     "data": {
      "text/html": [
       "<div>\n",
       "<style scoped>\n",
       "    .dataframe tbody tr th:only-of-type {\n",
       "        vertical-align: middle;\n",
       "    }\n",
       "\n",
       "    .dataframe tbody tr th {\n",
       "        vertical-align: top;\n",
       "    }\n",
       "\n",
       "    .dataframe thead th {\n",
       "        text-align: right;\n",
       "    }\n",
       "</style>\n",
       "<table border=\"1\" class=\"dataframe\">\n",
       "  <thead>\n",
       "    <tr style=\"text-align: right;\">\n",
       "      <th></th>\n",
       "      <th>Stability</th>\n",
       "      <th>logreg</th>\n",
       "      <th>svc</th>\n",
       "      <th>tree</th>\n",
       "      <th>forest</th>\n",
       "      <th>gbr</th>\n",
       "      <th>vote</th>\n",
       "    </tr>\n",
       "  </thead>\n",
       "  <tbody>\n",
       "    <tr>\n",
       "      <th>190</th>\n",
       "      <td>0</td>\n",
       "      <td>0</td>\n",
       "      <td>0</td>\n",
       "      <td>0</td>\n",
       "      <td>0</td>\n",
       "      <td>0</td>\n",
       "      <td>0</td>\n",
       "    </tr>\n",
       "    <tr>\n",
       "      <th>2749</th>\n",
       "      <td>0</td>\n",
       "      <td>0</td>\n",
       "      <td>0</td>\n",
       "      <td>0</td>\n",
       "      <td>0</td>\n",
       "      <td>0</td>\n",
       "      <td>0</td>\n",
       "    </tr>\n",
       "    <tr>\n",
       "      <th>2894</th>\n",
       "      <td>0</td>\n",
       "      <td>0</td>\n",
       "      <td>0</td>\n",
       "      <td>0</td>\n",
       "      <td>0</td>\n",
       "      <td>0</td>\n",
       "      <td>0</td>\n",
       "    </tr>\n",
       "    <tr>\n",
       "      <th>2440</th>\n",
       "      <td>1</td>\n",
       "      <td>1</td>\n",
       "      <td>1</td>\n",
       "      <td>1</td>\n",
       "      <td>1</td>\n",
       "      <td>1</td>\n",
       "      <td>1</td>\n",
       "    </tr>\n",
       "    <tr>\n",
       "      <th>2743</th>\n",
       "      <td>0</td>\n",
       "      <td>0</td>\n",
       "      <td>0</td>\n",
       "      <td>0</td>\n",
       "      <td>0</td>\n",
       "      <td>0</td>\n",
       "      <td>0</td>\n",
       "    </tr>\n",
       "    <tr>\n",
       "      <th>562</th>\n",
       "      <td>1</td>\n",
       "      <td>1</td>\n",
       "      <td>1</td>\n",
       "      <td>1</td>\n",
       "      <td>1</td>\n",
       "      <td>1</td>\n",
       "      <td>1</td>\n",
       "    </tr>\n",
       "    <tr>\n",
       "      <th>1176</th>\n",
       "      <td>0</td>\n",
       "      <td>0</td>\n",
       "      <td>0</td>\n",
       "      <td>0</td>\n",
       "      <td>0</td>\n",
       "      <td>0</td>\n",
       "      <td>0</td>\n",
       "    </tr>\n",
       "    <tr>\n",
       "      <th>1659</th>\n",
       "      <td>0</td>\n",
       "      <td>0</td>\n",
       "      <td>0</td>\n",
       "      <td>0</td>\n",
       "      <td>0</td>\n",
       "      <td>0</td>\n",
       "      <td>0</td>\n",
       "    </tr>\n",
       "    <tr>\n",
       "      <th>2464</th>\n",
       "      <td>1</td>\n",
       "      <td>1</td>\n",
       "      <td>1</td>\n",
       "      <td>1</td>\n",
       "      <td>1</td>\n",
       "      <td>1</td>\n",
       "      <td>1</td>\n",
       "    </tr>\n",
       "    <tr>\n",
       "      <th>1213</th>\n",
       "      <td>1</td>\n",
       "      <td>1</td>\n",
       "      <td>1</td>\n",
       "      <td>1</td>\n",
       "      <td>1</td>\n",
       "      <td>1</td>\n",
       "      <td>1</td>\n",
       "    </tr>\n",
       "  </tbody>\n",
       "</table>\n",
       "</div>"
      ],
      "text/plain": [
       "      Stability  logreg  svc  tree  forest  gbr  vote\n",
       "190           0       0    0     0       0    0     0\n",
       "2749          0       0    0     0       0    0     0\n",
       "2894          0       0    0     0       0    0     0\n",
       "2440          1       1    1     1       1    1     1\n",
       "2743          0       0    0     0       0    0     0\n",
       "562           1       1    1     1       1    1     1\n",
       "1176          0       0    0     0       0    0     0\n",
       "1659          0       0    0     0       0    0     0\n",
       "2464          1       1    1     1       1    1     1\n",
       "1213          1       1    1     1       1    1     1"
      ]
     },
     "execution_count": 57,
     "metadata": {},
     "output_type": "execute_result"
    }
   ],
   "source": [
    "y_t.head(10)"
   ]
  },
  {
   "cell_type": "code",
<<<<<<< HEAD
   "execution_count": 10,
=======
   "execution_count": 58,
>>>>>>> ae4960d0
   "metadata": {},
   "outputs": [
    {
     "name": "stdout",
     "output_type": "stream",
     "text": [
      "Notebook createad on x86_64 computer running debian buster/sid and using:      \n",
      "Python 3.7.3\n",
      "IPython 7.7.0\n",
      "Scikit-learn 0.21.2\n",
      "Pandas 0.25.0\n",
      "Numpy 1.16.4\n",
      "Scipy 1.3.1\n"
     ]
    },
    {
     "name": "stderr",
     "output_type": "stream",
     "text": [
      "/home/ps/anaconda3/lib/python3.7/site-packages/ipykernel_launcher.py:4: DeprecationWarning: dist() and linux_distribution() functions are deprecated in Python 3.5\n",
      "  after removing the cwd from sys.path.\n"
     ]
    }
   ],
   "source": [
    "import sys, IPython, platform, sklearn, scipy\n",
    "print(\"Notebook createad on {:s} computer running {:s} and using:\\\n",
    "      \\nPython {:s}\\nIPython {:s}\\nScikit-learn {:s}\\nPandas {:s}\\nNumpy {:s}\\nScipy {:s}\"\\\n",
    "      .format(platform.machine(), ' '.join(platform.dist()[:2]), sys.version[:5], \n",
    "              IPython.__version__, sklearn.__version__, pd.__version__, np.__version__, scipy.__version__))"
   ]
  },
  {
   "cell_type": "code",
   "execution_count": null,
   "metadata": {},
   "outputs": [],
   "source": []
  }
 ],
 "metadata": {
  "kernelspec": {
   "display_name": "Python 3",
   "language": "python",
   "name": "python3"
  },
  "language_info": {
   "codemirror_mode": {
    "name": "ipython",
    "version": 3
   },
   "file_extension": ".py",
   "mimetype": "text/x-python",
   "name": "python",
   "nbconvert_exporter": "python",
   "pygments_lexer": "ipython3",
   "version": "3.7.3"
  }
 },
 "nbformat": 4,
 "nbformat_minor": 2
}<|MERGE_RESOLUTION|>--- conflicted
+++ resolved
@@ -358,8 +358,6 @@
    ]
   },
   {
-<<<<<<< HEAD
-=======
    "cell_type": "code",
    "execution_count": 9,
    "metadata": {},
@@ -372,7 +370,6 @@
    ]
   },
   {
->>>>>>> ae4960d0
    "cell_type": "markdown",
    "metadata": {},
    "source": [
@@ -1737,11 +1734,7 @@
   },
   {
    "cell_type": "code",
-<<<<<<< HEAD
    "execution_count": 10,
-=======
-   "execution_count": 58,
->>>>>>> ae4960d0
    "metadata": {},
    "outputs": [
     {
